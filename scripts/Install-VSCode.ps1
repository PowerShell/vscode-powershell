--- conflicted
+++ resolved
@@ -25,12 +25,11 @@
 .EXTERNALSCRIPTDEPENDENCIES
 
 .RELEASENOTES
-<<<<<<< HEAD
+    --
     21/03/2018 - added functionality to install the VSCode context menus. Also, VSCode is now always added to the search path
-=======
+    --
     20/03/2018 - fix OS detection to prevent error
     --
->>>>>>> 7a9df001
     28/12/2017 - added functionality to support 64-bit versions of VSCode
     & support for installation of VSCode Insiders Edition.
     --
