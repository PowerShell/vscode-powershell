--- conflicted
+++ resolved
@@ -25,11 +25,8 @@
 .EXTERNALSCRIPTDEPENDENCIES
 
 .RELEASENOTES
-<<<<<<< HEAD
     15/08/2018 - added functionality to install the new "User Install" variant of Insiders Edition.
     --
-=======
->>>>>>> 3eec223e
     21/03/2018 - added functionality to install the VSCode context menus. Also, VSCode is now always added to the search path
     --
     20/03/2018 - fix OS detection to prevent error
