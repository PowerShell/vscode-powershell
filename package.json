--- conflicted
+++ resolved
@@ -51,15 +51,9 @@
     "mocha-junit-reporter": "~1.21.0",
     "mocha-multi-reporters": "~1.1.7",
     "rewire": "~4.0.1",
-<<<<<<< HEAD
-    "sinon": "~7.3.0",
+    "sinon": "~7.3.1",
     "tslint": "~5.15.0",
-    "typescript": "~3.3.4000",
-=======
-    "sinon": "~7.3.1",
-    "tslint": "~5.14.0",
     "typescript": "~3.4.3",
->>>>>>> 86796976
     "vsce": "~1.59.0",
     "vscode": "~1.1.33"
   },
