{
  "name": "powershell",
  "displayName": "PowerShell",
  "version": "2.0.0",
  "preview": true,
  "publisher": "ms-vscode",
  "description": "Develop PowerShell scripts in Visual Studio Code!",
  "engines": {
    "vscode": "^1.29.0"
  },
  "license": "SEE LICENSE IN LICENSE.txt",
  "homepage": "https://github.com/PowerShell/vscode-powershell/blob/master/README.md",
  "categories": [
    "Debuggers",
    "Programming Languages",
    "Snippets",
    "Linters"
  ],
  "icon": "images/PowerShell_icon.png",
  "galleryBanner": {
    "color": "#ACD1EC",
    "theme": "light"
  },
  "repository": {
    "type": "git",
    "url": "https://github.com/PowerShell/vscode-powershell.git"
  },
  "main": "./out/src/main",
  "activationEvents": [
    "onDebugResolve:powershell",
    "onLanguage:powershell",
    "onCommand:PowerShell.NewProjectFromTemplate",
    "onCommand:PowerShell.OpenExamplesFolder",
    "onCommand:PowerShell.PickPSHostProcess",
    "onCommand:PowerShell.PickRunspace",
    "onCommand:PowerShell.SpecifyScriptArgs",
    "onCommand:PowerShell.ShowSessionConsole",
    "onCommand:PowerShell.ShowSessionMenu",
    "onCommand:PowerShell.RestartSession",
    "onView:PowerShellCommands"
  ],
  "dependencies": {
    "vscode-languageclient": "~5.1.1"
  },
  "devDependencies": {
    "@types/mocha": "~2.2.32",
    "@types/node": "~10.12.12",
    "@types/rewire": "^2.5.28",
    "@types/sinon": "^7.0.5",
    "mocha": "~4.0.1",
    "rewire": "^4.0.1",
    "sinon": "^7.2.3",
    "tslint": "~5.11.0",
    "typescript": "~3.2.1",
    "vsce": "~1.53.2",
    "vscode": "~1.1.24"
  },
  "extensionDependencies": [
    "vscode.powershell"
  ],
  "scripts": {
    "compile": "tsc -v && tsc -p ./ && tslint -p ./",
    "compile-watch": "tsc -watch -p ./",
    "postinstall": "node ./node_modules/vscode/bin/install",
    "test": "node ./node_modules/vscode/bin/test"
  },
  "contributes": {
    "viewsContainers": {
      "activitybar": [
        {
          "id": "PowerShellCommandExplorer",
          "title": "PowerShell Command Explorer",
          "icon": "media/pwsh.svg"
        }
      ]
    },
    "views": {
      "PowerShellCommandExplorer": [
        {
          "id": "PowerShellCommands",
          "name": "PowerShell Commands",
          "when": "config.powershell.sideBar.CommandExplorerVisibility"
        }
      ]
    },
    "keybindings": [
      {
        "command": "PowerShell.ShowHelp",
        "key": "ctrl+f1",
        "when": "editorTextFocus && editorLangId == 'powershell'"
      },
      {
        "command": "PowerShell.ExpandAlias",
        "key": "shift+alt+e",
        "when": "editorTextFocus && editorLangId == 'powershell'"
      },
      {
        "command": "PowerShell.ShowAdditionalCommands",
        "key": "shift+alt+s",
        "when": "editorTextFocus && editorLangId == 'powershell'"
      },
      {
        "command": "PowerShell.RunSelection",
        "key": "f8",
        "when": "editorTextFocus && editorLangId == 'powershell'"
      },
      {
        "command": "editor.action.insertSnippet",
        "when": "editorTextFocus && editorLangId == 'powershell'",
        "mac": "cmd+alt+j",
        "win": "ctrl+alt+j",
        "linux": "ctrl+alt+j"
      }
    ],
    "commands": [
      {
        "command": "PowerShell.ExpandAlias",
        "title": "Expand Alias",
        "category": "PowerShell"
      },
      {
        "command": "PowerShell.RefreshCommandsExplorer",
        "title": "Refresh Command Explorer",
        "icon": {
          "light": "resources/light/sync.svg",
          "dark": "resources/dark/sync.svg"
        },
        "category": "PowerShell"
      },
      {
        "command": "PowerShell.InsertCommand",
        "title": "Insert Command",
        "icon": {
          "light": "resources/light/pencil.svg",
          "dark": "resources/dark/pencil.svg"
        },
        "category": "PowerShell"
      },
      {
        "command": "PowerShell.OnlineHelp",
        "title": "Get Online Help for Command (Deprecated)",
        "category": "PowerShell"
      },
      {
        "command": "PowerShell.ShowHelp",
        "title": "Get Help for Command",
        "icon": {
          "light": "resources/light/question.svg",
          "dark": "resources/dark/question.svg"
        },
        "category": "PowerShell"
      },
      {
        "command": "PowerShell.RunSelection",
        "title": "Run Selection",
        "category": "PowerShell"
      },
      {
        "command": "PowerShell.RestartSession",
        "title": "Restart Current Session",
        "category": "PowerShell"
      },
      {
        "command": "PowerShell.ShowLogs",
        "title": "Show PowerShell Extension Logs",
        "category": "PowerShell"
      },
      {
        "command": "PowerShell.OpenLogFolder",
        "title": "Open PowerShell Extension Logs Folder",
        "category": "PowerShell"
      },
      {
        "command": "PowerShell.GenerateBugReport",
        "title": "Upload Bug Report to Github",
        "category": "PowerShell"
      },
      {
        "command": "PowerShell.OpenInISE",
        "title": "Open Current File in PowerShell ISE",
        "category": "PowerShell"
      },
      {
        "command": "PowerShell.PowerShellFindModule",
        "title": "Find/Install PowerShell Modules from the Gallery",
        "category": "PowerShell"
      },
      {
        "command": "PowerShell.ShowAdditionalCommands",
        "title": "Show Additional Commands from PowerShell Modules",
        "category": "PowerShell"
      },
      {
        "command": "PowerShell.ShowSessionMenu",
        "title": "Show Session Menu",
        "category": "PowerShell"
      },
      {
        "command": "PowerShell.SelectPSSARules",
        "title": "Select PSScriptAnalyzer Rules",
        "category": "PowerShell"
      },
      {
        "command": "PowerShell.ShowSessionConsole",
        "title": "Show Integrated Console",
        "category": "PowerShell"
      },
      {
        "command": "PowerShell.NewProjectFromTemplate",
        "title": "Create New Project from Plaster Template",
        "category": "PowerShell"
      },
      {
        "command": "PowerShell.RunPesterTestsFromFile",
        "title": "Run Pester tests",
        "category": "PowerShell"
      },
      {
        "command": "PowerShell.DebugPesterTestsFromFile",
        "title": "Debug Pester tests",
        "category": "PowerShell"
      },
      {
        "command": "PowerShell.OpenExamplesFolder",
        "title": "Open Examples Folder",
        "category": "PowerShell"
      }
    ],
    "menus": {
      "commandPalette": [
        {
          "command": "PowerShell.InsertCommand",
          "when": "false"
        },
        {
          "command": "PowerShell.RefreshCommandsExplorer",
          "when": "config.powershell.sideBar.CommandExplorerVisibility"
        }
      ],
      "editor/context": [
        {
          "when": "editorLangId == powershell",
          "command": "PowerShell.RunSelection",
          "group": "2_powershell"
        },
        {
          "when": "editorLangId == powershell",
          "command": "PowerShell.ShowHelp",
          "group": "2_powershell"
        }
      ],
      "editor/title/context": [
        {
          "when": "resourceFilename =~ /\\.tests\\.ps1$/i",
          "command": "PowerShell.RunPesterTestsFromFile"
        },
        {
          "when": "resourceFilename =~ /\\.tests\\.ps1$/i",
          "command": "PowerShell.DebugPesterTestsFromFile"
        }
      ],
      "view/title": [
        {
          "command": "PowerShell.RefreshCommandsExplorer",
          "when": "view == PowerShellCommands",
          "group": "navigation"
        }
      ],
      "view/item/context": [
        {
          "command": "PowerShell.ShowHelp",
          "when": "view == PowerShellCommands",
          "group": "inline@1"
        },
        {
          "command": "PowerShell.InsertCommand",
          "when": "view == PowerShellCommands",
          "group": "inline@2"
        }
      ]
    },
    "problemMatchers": [
      {
        "name": "pester",
        "owner": "powershell",
        "fileLocation": [
          "absolute"
        ],
        "severity": "error",
        "pattern": [
          {
            "regexp": "^\\s*(?:\\[-\\]\\s+)(.*?)(?:\\s+\\d+\\.?\\d*\\s*m?s)\\s*$",
            "message": 1
          },
          {
            "regexp": "^\\s+at\\s+[^,]+,\\s*(.*?):\\s+line\\s+(\\d+)$",
            "file": 1,
            "line": 2
          }
        ]
      }
    ],
    "snippets": [
      {
        "language": "powershell",
        "path": "./snippets/PowerShell.json"
      }
    ],
    "debuggers": [
      {
        "type": "PowerShell",
        "label": "PowerShell",
        "enableBreakpointsFor": {
          "languageIds": [
            "powershell"
          ]
        },
        "program": "./out/src/debugAdapter.js",
        "runtime": "node",
        "variables": {
          "PickPSHostProcess": "PowerShell.PickPSHostProcess",
          "PickRunspace": "PowerShell.PickRunspace",
          "SpecifyScriptArgs": "PowerShell.SpecifyScriptArgs"
        },
        "languages": [
          "powershell"
        ],
        "configurationSnippets": [
          {
            "label": "PowerShell: Launch Current File",
            "description": "Launch current file (in active editor window) under debugger",
            "body": {
              "name": "PowerShell Launch Current File",
              "type": "PowerShell",
              "request": "launch",
              "script": "^\"\\${file}\"",
              "args": [],
              "cwd": "^\"\\${file}\""
            }
          },
          {
            "label": "PowerShell: Launch Current File in Temporary Console",
            "description": "Launch current file (in active editor window) under debugger in a temporary Integrated Console.",
            "body": {
              "name": "PowerShell Launch Current File in Temporary Console",
              "type": "PowerShell",
              "request": "launch",
              "script": "^\"\\${file}\"",
              "args": [],
              "cwd": "^\"\\${file}\"",
              "createTemporaryIntegratedConsole": true
            }
          },
          {
            "label": "PowerShell: Launch Current File w/Args Prompt",
            "description": "Launch current file (in active editor window) under debugger, prompting first for script arguments",
            "body": {
              "name": "PowerShell Launch Current File w/Args Prompt",
              "type": "PowerShell",
              "request": "launch",
              "script": "^\"\\${file}\"",
              "args": [
                "^\"\\${command:SpecifyScriptArgs}\""
              ],
              "cwd": "^\"\\${file}\""
            }
          },
          {
            "label": "PowerShell: Launch Script",
            "description": "Launch specified script or path to script under debugger",
            "body": {
              "name": "PowerShell Launch ${Script}",
              "type": "PowerShell",
              "request": "launch",
              "script": "^\"\\${workspaceFolder}/${Script}\"",
              "args": [],
              "cwd": "^\"\\${workspaceFolder}\""
            }
          },
          {
            "label": "PowerShell: Pester Tests",
            "description": "Invokes Pester tests under debugger",
            "body": {
              "name": "PowerShell Pester Tests",
              "type": "PowerShell",
              "request": "launch",
              "script": "Invoke-Pester",
              "args": [],
              "cwd": "^\"\\${workspaceFolder}\""
            }
          },
          {
            "label": "PowerShell: Attach to PowerShell Host Process",
            "description": "Open host process picker to select process to attach debugger to",
            "body": {
              "name": "PowerShell Attach to Host Process",
              "type": "PowerShell",
              "request": "attach",
              "runspaceId": 1
            }
          },
          {
            "label": "PowerShell: Interactive Session",
            "description": "Start interactive session (Debug Console) under debugger",
            "body": {
              "name": "PowerShell Interactive Session",
              "type": "PowerShell",
              "request": "launch",
              "cwd": ""
            }
          },
          {
            "label": "PowerShell: Attach Interactive Session Runspace",
            "description": "Open runspace picker to select runspace to attach debugger to",
            "body": {
              "name": "PowerShell Attach Interactive Session Runspace",
              "type": "PowerShell",
              "request": "attach",
              "processId": "current",
              "runspaceId": "^\"\\${command:PickRunspace}\""
            }
          }
        ],
        "configurationAttributes": {
          "launch": {
            "properties": {
              "script": {
                "type": "string",
                "description": "Optional: Absolute path to the PowerShell script to launch under the debugger."
              },
              "args": {
                "type": "array",
                "description": "Command line arguments to pass to the PowerShell script.",
                "items": {
                  "type": "string"
                },
                "default": []
              },
              "cwd": {
                "type": "string",
                "description": "Absolute path to the working directory. Default is the current workspace folder.",
                "default": "${workspaceFolder}"
              },
              "createTemporaryIntegratedConsole": {
                "type": "boolean",
                "description": "Determines whether a temporary PowerShell Integrated Console is created for each debugging session, useful for debugging PowerShell classes and binary modules.  Overrides the user setting 'powershell.debugging.createTemporaryIntegratedConsole'.",
                "default": false
              }
            }
          },
          "attach": {
            "properties": {
              "computerName": {
                "type": "string",
                "description": "Optional: The computer name to which a remote session will be established.  Works only on PowerShell 4 and above."
              },
              "processId": {
                "type": "string",
                "description": "The process id of the PowerShell host process to attach to.  Works only on PowerShell 5 and above.",
                "default": null
              },
              "runspaceId": {
                "type": "string",
                "description": "Optional: The ID of the runspace to debug in the attached process.  Defaults to 1.  Works only on PowerShell 5 and above.",
<<<<<<< HEAD
                "default": "1"
=======
                "default": 1
              },
              "customPipeName": {
                "type": "string",
                "description": "The custom pipe name of the PowerShell host process to attach to.  Works only on PowerShell 6.2 and above.",
                "default": null
>>>>>>> 1db22839
              }
            }
          }
        },
        "initialConfigurations": [
          {
            "name": "PowerShell Launch Current File",
            "type": "PowerShell",
            "request": "launch",
            "script": "${file}",
            "args": [],
            "cwd": "${file}"
          },
          {
            "name": "PowerShell Launch Current File in Temporary Console",
            "type": "PowerShell",
            "request": "launch",
            "script": "${file}",
            "args": [],
            "cwd": "${file}",
            "createTemporaryIntegratedConsole": true
          },
          {
            "name": "PowerShell Launch Current File w/Args Prompt",
            "type": "PowerShell",
            "request": "launch",
            "script": "${file}",
            "args": [
              "${command:SpecifyScriptArgs}"
            ],
            "cwd": "${file}"
          },
          {
            "name": "PowerShell Attach to Host Process",
            "type": "PowerShell",
            "request": "attach",
<<<<<<< HEAD
            "processId": "${command:PickPSHostProcess}",
            "runspaceId": "1"
=======
            "runspaceId": 1
>>>>>>> 1db22839
          },
          {
            "name": "PowerShell Interactive Session",
            "type": "PowerShell",
            "request": "launch",
            "cwd": ""
          },
          {
            "name": "PowerShell Attach Interactive Session Runspace",
            "type": "powershell",
            "request": "attach",
            "processId": "current",
            "runspaceId": "${command:PickRunspace}"
          }
        ]
      }
    ],
    "configuration": {
      "type": "object",
      "title": "PowerShell Configuration",
      "properties": {
        "powershell.sideBar.CommandExplorerVisibility": {
          "type": "boolean",
          "default": true,
          "description": "Specifies the visibility of the Command Explorer in the PowerShell Side Bar."
        },
        "powershell.sideBar.CommandExplorerExcludeFilter": {
          "type": "array",
          "default": [],
          "description": "Specify array of Modules to exclude from Command Explorer listing."
        },
        "powershell.powerShellExePath": {
          "type": "string",
          "default": "",
          "isExecutable": true,
          "description": "Specifies the full path to a PowerShell executable. Changes the installation of PowerShell used for language and debugging services."
        },
        "powershell.powerShellAdditionalExePaths": {
          "type": "array",
          "description": "Specifies an array of versionName / exePath pairs where exePath points to a non-standard install location for PowerShell and versionName can be used to reference this path with the powershell.powerShellDefaultVersion setting.",
          "isExecutable": true,
          "uniqueItems": true,
          "items": {
            "type": "object",
            "required": [
              "versionName",
              "exePath"
            ],
            "properties": {
              "versionName": {
                "type": "string",
                "description": "Specifies the version name of this PowerShell executable. The version name can be referenced via the powershell.powerShellDefaultVersion setting."
              },
              "exePath": {
                "type": "string",
                "description": "Specifies the path to the PowerShell executable. Typically this is a path to a non-standard install location."
              }
            }
          }
        },
        "powershell.powerShellDefaultVersion": {
          "type": "string",
          "description": "Specifies the PowerShell version name, as displayed by the 'PowerShell: Show Session Menu' command, used when the extension loads e.g \"Windows PowerShell (x86)\" or \"PowerShell Core 6 (x64)\"."
        },
        "powershell.startAutomatically": {
          "type": "boolean",
          "default": true,
          "description": "Starts PowerShell extension features automatically when a PowerShell file opens. If false, to start the extension, use the 'PowerShell: Restart Current Session' command. IntelliSense, code navigation, integrated console, code formatting, and other features are not enabled until the extension starts."
        },
        "powershell.useX86Host": {
          "type": "boolean",
          "default": false,
          "description": "Uses the 32-bit language service on 64-bit Windows. This setting has no effect on 32-bit Windows or on the PowerShell extension debugger, which has its own architecture configuration."
        },
        "powershell.enableProfileLoading": {
          "type": "boolean",
          "default": true,
          "description": "Loads user and system-wide PowerShell profiles (profile.ps1 and Microsoft.VSCode_profile.ps1) into the PowerShell session. This affects IntelliSense and interactive script execution, but it does not affect the debugger."
        },
        "powershell.bugReporting.project": {
          "type": "string",
          "default": "https://github.com/PowerShell/vscode-powershell",
          "description": "Specifies the url of the GitHub project in which to generate bug reports."
        },
        "powershell.helpCompletion": {
          "type": "string",
          "enum": [
            "Disabled",
            "BlockComment",
            "LineComment"
          ],
          "default": "BlockComment",
          "description": "Controls the comment-based help completion behavior triggered by typing '##'. Set the generated help style with 'BlockComment' or 'LineComment'. Disable the feature with 'Disabled'."
        },
        "powershell.scriptAnalysis.enable": {
          "type": "boolean",
          "default": true,
          "description": "Enables real-time script analysis from PowerShell Script Analyzer. Uses the newest installed version of the PSScriptAnalyzer module or the version bundled with this extension, if it is newer."
        },
        "powershell.scriptAnalysis.settingsPath": {
          "type": "string",
          "default": "",
          "description": "Specifies the path to a PowerShell Script Analyzer settings file. To override the default settings for all projects, enter an absolute path, or enter a path relative to your workspace."
        },
        "powershell.codeFolding.enable": {
          "type": "boolean",
          "default": true,
          "description": "Enables syntax based code folding. When disabled, the default indentation based code folding is used."
        },
        "powershell.codeFolding.showLastLine": {
          "type": "boolean",
          "default": true,
          "description": "Shows the last line of a folded section similar to the default VSCode folding style. When disabled, the entire folded region is hidden."
        },
        "powershell.codeFormatting.preset": {
          "type": "string",
          "enum": [
            "Custom",
            "Allman",
            "OTBS",
            "Stroustrup"
          ],
          "default": "Custom",
          "description": "Sets the codeformatting options to follow the given indent style in a way that is compatible with PowerShell syntax. For more information about the brace styles please refer to https://github.com/PoshCode/PowerShellPracticeAndStyle/issues/81."
        },
        "powershell.codeFormatting.openBraceOnSameLine": {
          "type": "boolean",
          "default": true,
          "description": "Places open brace on the same line as its associated statement."
        },
        "powershell.codeFormatting.newLineAfterOpenBrace": {
          "type": "boolean",
          "default": true,
          "description": "Adds a newline (line break) after an open brace."
        },
        "powershell.codeFormatting.newLineAfterCloseBrace": {
          "type": "boolean",
          "default": true,
          "description": "Adds a newline (line break) after a closing brace."
        },
        "powershell.codeFormatting.whitespaceBeforeOpenBrace": {
          "type": "boolean",
          "default": true,
          "description": "Adds a space between a keyword and its associated scriptblock expression."
        },
        "powershell.codeFormatting.whitespaceBeforeOpenParen": {
          "type": "boolean",
          "default": true,
          "description": "Adds a space between a keyword (if, elseif, while, switch, etc) and its associated conditional expression."
        },
        "powershell.codeFormatting.whitespaceAroundOperator": {
          "type": "boolean",
          "default": true,
          "description": "Adds spaces before and after an operator ('=', '+', '-', etc.)."
        },
        "powershell.codeFormatting.whitespaceAfterSeparator": {
          "type": "boolean",
          "default": true,
          "description": "Adds a space after a separator (',' and ';')."
        },
        "powershell.codeFormatting.ignoreOneLineBlock": {
          "type": "boolean",
          "default": true,
          "description": "Does not reformat one-line code blocks, such as \"if (...) {...} else {...}\"."
        },
        "powershell.codeFormatting.alignPropertyValuePairs": {
          "type": "boolean",
          "default": true,
          "description": "Align assignment statements in a hashtable or a DSC Configuration."
        },
        "powershell.integratedConsole.showOnStartup": {
          "type": "boolean",
          "default": true,
          "description": "Shows the integrated console when the PowerShell extension is initialized."
        },
        "powershell.integratedConsole.focusConsoleOnExecute": {
          "type": "boolean",
          "default": true,
          "description": "Switches focus to the console when a script selection is run or a script file is debugged. This is an accessibility feature. To disable it, set to false."
        },
        "powershell.debugging.createTemporaryIntegratedConsole": {
          "type": "boolean",
          "default": false,
          "description": "Determines whether a temporary PowerShell Integrated Console is created for each debugging session, useful for debugging PowerShell classes and binary modules."
        },
        "powershell.developer.bundledModulesPath": {
          "type": "string",
          "description": "Specifies an alternate path to the folder containing modules that are bundled with the PowerShell extension (i.e. PowerShell Editor Services, PSScriptAnalyzer, Plaster)"
        },
        "powershell.developer.editorServicesLogLevel": {
          "type": "string",
          "enum": [
            "Diagnostic",
            "Verbose",
            "Normal",
            "Warning",
            "Error"
          ],
          "default": "Normal",
          "description": "Sets the logging verbosity level for the PowerShell Editor Services host executable.  Valid values are 'Diagnostic', 'Verbose', 'Normal', 'Warning', and 'Error'"
        },
        "powershell.developer.editorServicesWaitForDebugger": {
          "type": "boolean",
          "default": false,
          "description": "Launches the language service with the /waitForDebugger flag to force it to wait for a .NET debugger to attach before proceeding."
        },
        "powershell.developer.featureFlags": {
          "type": "array",
          "default": [],
          "description": "An array of strings that enable experimental features in the PowerShell extension."
        },
        "powershell.developer.powerShellExeIsWindowsDevBuild": {
          "type": "boolean",
          "default": false,
          "description": "Indicates that the powerShellExePath points to a developer build of Windows PowerShell and configures it for development."
        },
        "powershell.developer.powerShellExePath": {
          "type": "string",
          "default": "",
          "isExecutable": true,
          "description": "Deprecated. Please use the 'powershell.powerShellExePath' setting instead"
        }
      }
    },
    "themes": [
      {
        "label": "PowerShell ISE",
        "uiTheme": "vs",
        "path": "./themes/theme-psise/theme.json"
      }
    ]
  },
  "private": true
}<|MERGE_RESOLUTION|>--- conflicted
+++ resolved
@@ -462,16 +462,12 @@
               "runspaceId": {
                 "type": "string",
                 "description": "Optional: The ID of the runspace to debug in the attached process.  Defaults to 1.  Works only on PowerShell 5 and above.",
-<<<<<<< HEAD
                 "default": "1"
-=======
-                "default": 1
               },
               "customPipeName": {
                 "type": "string",
                 "description": "The custom pipe name of the PowerShell host process to attach to.  Works only on PowerShell 6.2 and above.",
                 "default": null
->>>>>>> 1db22839
               }
             }
           }
@@ -508,12 +504,7 @@
             "name": "PowerShell Attach to Host Process",
             "type": "PowerShell",
             "request": "attach",
-<<<<<<< HEAD
-            "processId": "${command:PickPSHostProcess}",
             "runspaceId": "1"
-=======
-            "runspaceId": 1
->>>>>>> 1db22839
           },
           {
             "name": "PowerShell Interactive Session",
@@ -523,7 +514,7 @@
           },
           {
             "name": "PowerShell Attach Interactive Session Runspace",
-            "type": "powershell",
+            "type": "PowerShell",
             "request": "attach",
             "processId": "current",
             "runspaceId": "${command:PickRunspace}"
