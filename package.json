{
  "name": "powershell",
  "displayName": "PowerShell",
  "version": "1.12.0",
  "publisher": "ms-vscode",
  "description": "Develop PowerShell scripts in Visual Studio Code!",
  "engines": {
    "vscode": "^1.25.0"
  },
  "license": "SEE LICENSE IN LICENSE.txt",
  "homepage": "https://github.com/PowerShell/vscode-powershell/blob/master/README.md",
  "categories": [
    "Debuggers",
    "Programming Languages",
    "Snippets",
    "Linters"
  ],
  "icon": "images/PowerShell_icon.png",
  "galleryBanner": {
    "color": "#ACD1EC",
    "theme": "light"
  },
  "repository": {
    "type": "git",
    "url": "https://github.com/PowerShell/vscode-powershell.git"
  },
  "main": "./out/src/main",
  "activationEvents": [
    "onDebugResolve:powershell",
    "onLanguage:powershell",
    "onCommand:PowerShell.NewProjectFromTemplate",
    "onCommand:PowerShell.OpenExamplesFolder",
    "onCommand:PowerShell.PickPSHostProcess",
    "onCommand:PowerShell.PickRunspace",
    "onCommand:PowerShell.SpecifyScriptArgs",
    "onCommand:PowerShell.ShowSessionConsole",
    "onCommand:PowerShell.ShowSessionMenu",
    "onCommand:PowerShell.RestartSession",
    "onView:PowerShellCommands"
  ],
  "dependencies": {
    "vscode-languageclient": "~5.1.1"
  },
  "devDependencies": {
    "@types/mocha": "~2.2.32",
    "@types/node": "~10.12.12",
    "mocha": "~4.0.1",
    "tslint": "~5.11.0",
    "typescript": "~3.2.1",
    "vsce": "~1.46.0",
    "vscode": "~1.1.22"
  },
  "extensionDependencies": [
    "vscode.powershell"
  ],
  "scripts": {
    "compile": "tsc -v && tsc -p ./ && tslint -p ./",
    "compile-watch": "tsc -watch -p ./",
    "postinstall": "node ./node_modules/vscode/bin/install",
    "test": "node ./node_modules/vscode/bin/test"
  },
  "contributes": {
    "viewsContainers": {
      "activitybar": [
        {
          "id": "PowerShellCommandExplorer",
          "title": "PowerShell Command Explorer",
          "icon": "media/pwsh.svg"
        }
      ]
    },
    "views": {
      "PowerShellCommandExplorer": [
        {
          "id": "PowerShellCommands",
          "name": "PowerShell Commands",
          "when": "config.powershell.sideBar.CommandExplorerVisibility"
        }
      ]
    },
    "keybindings": [
      {
        "command": "PowerShell.ShowHelp",
        "key": "ctrl+f1",
        "when": "editorTextFocus && editorLangId == 'powershell'"
      },
      {
        "command": "PowerShell.ExpandAlias",
        "key": "shift+alt+e",
        "when": "editorTextFocus && editorLangId == 'powershell'"
      },
      {
        "command": "PowerShell.ShowAdditionalCommands",
        "key": "shift+alt+s",
        "when": "editorTextFocus && editorLangId == 'powershell'"
      },
      {
        "command": "PowerShell.RunSelection",
        "key": "f8",
        "when": "editorTextFocus && editorLangId == 'powershell'"
      },
      {
        "command": "editor.action.insertSnippet",
        "when": "editorTextFocus && editorLangId == 'powershell'",
        "mac": "cmd+alt+j",
        "win": "ctrl+alt+j",
        "linux": "ctrl+alt+j"
      }
    ],
    "commands": [
      {
        "command": "PowerShell.ExpandAlias",
        "title": "Expand Alias",
        "category": "PowerShell"
      },
      {
        "command": "PowerShell.RefreshCommandsExplorer",
        "title": "Refresh Command Explorer",
        "icon": {
          "light": "resources/light/sync.svg",
          "dark": "resources/dark/sync.svg"
        },
        "category": "PowerShell"
      },
      {
        "command": "PowerShell.InsertCommand",
        "title": "Insert Command",
        "icon": {
          "light": "resources/light/pencil.svg",
          "dark": "resources/dark/pencil.svg"
        },
        "category": "PowerShell"
      },
      {
        "command": "PowerShell.OnlineHelp",
        "title": "Get Online Help for Command (Deprecated)",
        "category": "PowerShell"
      },
      {
        "command": "PowerShell.ShowHelp",
        "title": "Get Help for Command",
        "icon": {
          "light": "resources/light/question.svg",
          "dark": "resources/dark/question.svg"
        },
        "category": "PowerShell"
      },
      {
        "command": "PowerShell.RunSelection",
        "title": "Run Selection",
        "category": "PowerShell"
      },
      {
        "command": "PowerShell.RestartSession",
        "title": "Restart Current Session",
        "category": "PowerShell"
      },
      {
        "command": "PowerShell.ShowLogs",
        "title": "Show PowerShell Extension Logs",
        "category": "PowerShell"
      },
      {
        "command": "PowerShell.OpenLogFolder",
        "title": "Open PowerShell Extension Logs Folder",
        "category": "PowerShell"
      },
      {
        "command": "PowerShell.GenerateBugReport",
        "title": "Upload Bug Report to Github",
        "category": "PowerShell"
      },
      {
        "command": "PowerShell.OpenInISE",
        "title": "Open Current File in PowerShell ISE",
        "category": "PowerShell"
      },
      {
        "command": "PowerShell.PowerShellFindModule",
        "title": "Find/Install PowerShell Modules from the Gallery",
        "category": "PowerShell"
      },
      {
        "command": "PowerShell.ShowAdditionalCommands",
        "title": "Show Additional Commands from PowerShell Modules",
        "category": "PowerShell"
      },
      {
        "command": "PowerShell.ShowSessionMenu",
        "title": "Show Session Menu",
        "category": "PowerShell"
      },
      {
        "command": "PowerShell.SelectPSSARules",
        "title": "Select PSScriptAnalyzer Rules",
        "category": "PowerShell"
      },
      {
        "command": "PowerShell.ShowSessionConsole",
        "title": "Show Integrated Console",
        "category": "PowerShell"
      },
      {
        "command": "PowerShell.NewProjectFromTemplate",
        "title": "Create New Project from Plaster Template",
        "category": "PowerShell"
      },
      {
        "command": "PowerShell.RunPesterTestsFromFile",
        "title": "Run Pester tests",
        "category": "PowerShell"
      },
      {
        "command": "PowerShell.DebugPesterTestsFromFile",
        "title": "Debug Pester tests",
        "category": "PowerShell"
      },
      {
        "command": "PowerShell.OpenExamplesFolder",
        "title": "Open Examples Folder",
        "category": "PowerShell"
      }
    ],
    "menus": {
      "commandPalette": [
        {
          "command": "PowerShell.InsertCommand",
          "when": "false"
        },
        {
          "command": "PowerShell.RefreshCommandsExplorer",
          "when": "config.powershell.sideBar.CommandExplorerVisibility"
        }
      ],
      "editor/context": [
        {
          "when": "editorLangId == powershell",
          "command": "PowerShell.RunSelection",
          "group": "2_powershell"
        },
        {
          "when": "editorLangId == powershell",
          "command": "PowerShell.ShowHelp",
          "group": "2_powershell"
        }
      ],
      "editor/title/context": [
        {
          "when": "resourceFilename =~ /\\.tests\\.ps1$/i",
          "command": "PowerShell.RunPesterTestsFromFile"
        },
        {
          "when": "resourceFilename =~ /\\.tests\\.ps1$/i",
          "command": "PowerShell.DebugPesterTestsFromFile"
        }
      ],
      "view/title": [
        {
          "command": "PowerShell.RefreshCommandsExplorer",
          "when": "view == PowerShellCommands",
          "group": "navigation"
        }
      ],
      "view/item/context": [
        {
          "command": "PowerShell.ShowHelp",
          "when": "view == PowerShellCommands",
          "group": "inline@1"
        },
        {
          "command": "PowerShell.InsertCommand",
          "when": "view == PowerShellCommands",
          "group": "inline@2"
        }
      ]
    },
    "problemMatchers": [
      {
        "name": "pester",
        "owner": "powershell",
        "fileLocation": [
          "absolute"
        ],
        "severity": "error",
        "pattern": [
          {
            "regexp": "^\\s*(?:\\[-\\]\\s+)(.*?)(?:\\s+\\d+\\.?\\d*\\s*m?s)\\s*$",
            "message": 1
          },
          {
            "regexp": "^\\s+at\\s+[^,]+,\\s*(.*?):\\s+line\\s+(\\d+)$",
            "file": 1,
            "line": 2
          }
        ]
      }
    ],
    "snippets": [
      {
        "language": "powershell",
        "path": "./snippets/PowerShell.json"
      }
    ],
    "debuggers": [
      {
        "type": "PowerShell",
        "label": "PowerShell",
        "enableBreakpointsFor": {
          "languageIds": [
            "powershell"
          ]
        },
        "program": "./out/src/debugAdapter.js",
        "runtime": "node",
        "variables": {
          "PickPSHostProcess": "PowerShell.PickPSHostProcess",
          "PickRunspace": "PowerShell.PickRunspace",
          "SpecifyScriptArgs": "PowerShell.SpecifyScriptArgs"
        },
        "languages": [
          "powershell"
        ],
        "configurationSnippets": [
          {
            "label": "PowerShell: Launch Current File",
            "description": "Launch current file (in active editor window) under debugger",
            "body": {
              "name": "PowerShell Launch Current File",
              "type": "PowerShell",
              "request": "launch",
              "script": "^\"\\${file}\"",
              "args": [],
              "cwd": "^\"\\${file}\""
            }
          },
          {
            "label": "PowerShell: Launch Current File in Temporary Console",
            "description": "Launch current file (in active editor window) under debugger in a temporary Integrated Console.",
            "body": {
              "name": "PowerShell Launch Current File in Temporary Console",
              "type": "PowerShell",
              "request": "launch",
              "script": "^\"\\${file}\"",
              "args": [],
              "cwd": "^\"\\${file}\"",
              "createTemporaryIntegratedConsole": true
            }
          },
          {
            "label": "PowerShell: Launch Current File w/Args Prompt",
            "description": "Launch current file (in active editor window) under debugger, prompting first for script arguments",
            "body": {
              "name": "PowerShell Launch Current File w/Args Prompt",
              "type": "PowerShell",
              "request": "launch",
              "script": "^\"\\${file}\"",
              "args": [
                "^\"\\${command:SpecifyScriptArgs}\""
              ],
              "cwd": "^\"\\${file}\""
            }
          },
          {
            "label": "PowerShell: Launch Script",
            "description": "Launch specified script or path to script under debugger",
            "body": {
              "name": "PowerShell Launch ${Script}",
              "type": "PowerShell",
              "request": "launch",
              "script": "^\"\\${workspaceFolder}/${Script}\"",
              "args": [],
              "cwd": "^\"\\${workspaceFolder}\""
            }
          },
          {
            "label": "PowerShell: Pester Tests",
            "description": "Invokes Pester tests under debugger",
            "body": {
              "name": "PowerShell Pester Tests",
              "type": "PowerShell",
              "request": "launch",
              "script": "Invoke-Pester",
              "args": [],
              "cwd": "^\"\\${workspaceFolder}\""
            }
          },
          {
            "label": "PowerShell: Attach to PowerShell Host Process",
            "description": "Open host process picker to select process to attach debugger to",
            "body": {
              "name": "PowerShell Attach to Host Process",
              "type": "PowerShell",
              "request": "attach",
              "runspaceId": 1
            }
          },
          {
            "label": "PowerShell: Interactive Session",
            "description": "Start interactive session (Debug Console) under debugger",
            "body": {
              "name": "PowerShell Interactive Session",
              "type": "PowerShell",
              "request": "launch",
              "cwd": ""
            }
          },
          {
            "label": "PowerShell: Attach Interactive Session Runspace",
            "description": "Open runspace picker to select runspace to attach debugger to",
            "body": {
              "name": "PowerShell Attach Interactive Session Runspace",
              "type": "PowerShell",
              "request": "attach",
              "processId": "current"
            }
          }
        ],
        "configurationAttributes": {
          "launch": {
            "properties": {
              "script": {
                "type": "string",
                "description": "Optional: Absolute path to the PowerShell script to launch under the debugger."
              },
              "args": {
                "type": "array",
                "description": "Command line arguments to pass to the PowerShell script.",
                "items": {
                  "type": "string"
                },
                "default": []
              },
              "cwd": {
                "type": "string",
                "description": "Absolute path to the working directory. Default is the current workspace folder.",
                "default": "${workspaceFolder}"
              },
              "createTemporaryIntegratedConsole": {
                "type": "boolean",
                "description": "Determines whether a temporary PowerShell Integrated Console is created for each debugging session, useful for debugging PowerShell classes and binary modules.  Overrides the user setting 'powershell.debugging.createTemporaryIntegratedConsole'.",
                "default": false
              }
            }
          },
          "attach": {
            "properties": {
              "computerName": {
                "type": "string",
                "description": "Optional: The computer name to which a remote session will be established.  Works only on PowerShell 4 and above."
              },
              "processId": {
                "type": "string",
                "description": "The process id of the PowerShell host process to attach to.  Works only on PowerShell 5 and above.",
                "default": null
              },
              "runspaceId": {
                "type": [
                  "string",
                  "number"
                ],
                "description": "Optional: The ID of the runspace to debug in the attached process.  Defaults to 1.  Works only on PowerShell 5 and above.",
                "default": null
              },
              "customPipeName": {
                "type": "string",
                "description": "The custom pipe name of the PowerShell host process to attach to.  Works only on PowerShell 6.2 and above.",
                "default": null
              }
            }
          }
        },
        "initialConfigurations": [
          {
            "name": "PowerShell Launch Current File",
            "type": "PowerShell",
            "request": "launch",
            "script": "${file}",
            "args": [],
            "cwd": "${file}"
          },
          {
            "name": "PowerShell Launch Current File in Temporary Console",
            "type": "PowerShell",
            "request": "launch",
            "script": "${file}",
            "args": [],
            "cwd": "${file}",
            "createTemporaryIntegratedConsole": true
          },
          {
            "name": "PowerShell Launch Current File w/Args Prompt",
            "type": "PowerShell",
            "request": "launch",
            "script": "${file}",
            "args": [
              "${command:SpecifyScriptArgs}"
            ],
            "cwd": "${file}"
          },
          {
            "name": "PowerShell Attach to Host Process",
            "type": "PowerShell",
            "request": "attach"
          },
          {
            "name": "PowerShell Interactive Session",
            "type": "PowerShell",
            "request": "launch",
            "cwd": ""
          },
          {
            "name": "PowerShell Attach Interactive Session Runspace",
            "type": "PowerShell",
            "request": "attach",
            "processId": "current"
          }
        ]
      }
    ],
    "configuration": {
      "type": "object",
      "title": "PowerShell Configuration",
      "properties": {
        "powershell.sideBar.CommandExplorerVisibility": {
          "type": "boolean",
          "default": true,
          "description": "Specifies the visibility of the Command Explorer in the PowerShell Side Bar."
        },
        "powershell.sideBar.CommandExplorerExcludeFilter": {
          "type": "array",
          "default": [],
          "description": "Specify array of Modules to exclude from Command Explorer listing."
        },
        "powershell.powerShellExePath": {
          "type": "string",
          "default": "",
          "isExecutable": true,
          "description": "Specifies the full path to a PowerShell executable. Changes the installation of PowerShell used for language and debugging services."
        },
        "powershell.powerShellAdditionalExePaths": {
          "type": "array",
          "description": "Specifies an array of versionName / exePath pairs where exePath points to a non-standard install location for PowerShell and versionName can be used to reference this path with the powershell.powerShellDefaultVersion setting.",
          "isExecutable": true,
          "uniqueItems": true,
          "items": {
            "type": "object",
            "required": [
              "versionName",
              "exePath"
            ],
            "properties": {
              "versionName": {
                "type": "string",
                "description": "Specifies the version name of this PowerShell executable. The version name can be referenced via the powershell.powerShellDefaultVersion setting."
              },
              "exePath": {
                "type": "string",
                "description": "Specifies the path to the PowerShell executable. Typically this is a path to a non-standard install location."
              }
            }
          }
        },
        "powershell.powerShellDefaultVersion": {
          "type": "string",
          "description": "Specifies the PowerShell version name, as displayed by the 'PowerShell: Show Session Menu' command, used when the extension loads e.g \"Windows PowerShell (x86)\" or \"PowerShell Core 6 (x64)\"."
        },
        "powershell.startAutomatically": {
          "type": "boolean",
          "default": true,
          "description": "Starts PowerShell extension features automatically when a PowerShell file opens. If false, to start the extension, use the 'PowerShell: Restart Current Session' command. IntelliSense, code navigation, integrated console, code formatting, and other features are not enabled until the extension starts."
        },
        "powershell.useX86Host": {
          "type": "boolean",
          "default": false,
          "description": "Uses the 32-bit language service on 64-bit Windows. This setting has no effect on 32-bit Windows or on the PowerShell extension debugger, which has its own architecture configuration."
        },
        "powershell.enableProfileLoading": {
          "type": "boolean",
          "default": true,
          "description": "Loads user and system-wide PowerShell profiles (profile.ps1 and Microsoft.VSCode_profile.ps1) into the PowerShell session. This affects IntelliSense and interactive script execution, but it does not affect the debugger."
        },
        "powershell.bugReporting.project": {
          "type": "string",
          "default": "https://github.com/PowerShell/vscode-powershell",
          "description": "Specifies the url of the GitHub project in which to generate bug reports."
        },
        "powershell.helpCompletion": {
          "type": "string",
          "enum": [
            "Disabled",
            "BlockComment",
            "LineComment"
          ],
          "default": "BlockComment",
          "description": "Controls the comment-based help completion behavior triggered by typing '##'. Set the generated help style with 'BlockComment' or 'LineComment'. Disable the feature with 'Disabled'."
        },
        "powershell.scriptAnalysis.enable": {
          "type": "boolean",
          "default": true,
          "description": "Enables real-time script analysis from PowerShell Script Analyzer. Uses the newest installed version of the PSScriptAnalyzer module or the version bundled with this extension, if it is newer."
        },
        "powershell.scriptAnalysis.settingsPath": {
          "type": "string",
          "default": "",
          "description": "Specifies the path to a PowerShell Script Analyzer settings file. To override the default settings for all projects, enter an absolute path, or enter a path relative to your workspace."
        },
        "powershell.codeFolding.enable": {
          "type": "boolean",
          "default": true,
          "description": "Enables syntax based code folding. When disabled, the default indentation based code folding is used."
        },
        "powershell.codeFolding.showLastLine": {
          "type": "boolean",
          "default": true,
          "description": "Shows the last line of a folded section similar to the default VSCode folding style. When disabled, the entire folded region is hidden."
        },
        "powershell.codeFormatting.preset": {
          "type": "string",
          "enum": [
            "Custom",
            "Allman",
            "OTBS",
            "Stroustrup"
          ],
          "default": "Custom",
          "description": "Sets the codeformatting options to follow the given indent style in a way that is compatible with PowerShell syntax. For more information about the brace styles please refer to https://github.com/PoshCode/PowerShellPracticeAndStyle/issues/81."
        },
        "powershell.codeFormatting.openBraceOnSameLine": {
          "type": "boolean",
          "default": true,
          "description": "Places open brace on the same line as its associated statement."
        },
        "powershell.codeFormatting.newLineAfterOpenBrace": {
          "type": "boolean",
          "default": true,
          "description": "Adds a newline (line break) after an open brace."
        },
        "powershell.codeFormatting.newLineAfterCloseBrace": {
          "type": "boolean",
          "default": true,
          "description": "Adds a newline (line break) after a closing brace."
        },
        "powershell.codeFormatting.pipelineIndentationStyle": {
          "type": "string",
          "enum": [
            "IncreaseIndentationForFirstPipeline",
            "IncreaseIndentationAfterEveryPipeline",
            "NoIndentation"
          ],
          "default": "NoIndentation",
          "description": "Multi-line pipeline style settings."
        },
        "powershell.codeFormatting.whitespaceBeforeOpenBrace": {
          "type": "boolean",
          "default": true,
          "description": "Adds a space between a keyword and its associated scriptblock expression."
        },
        "powershell.codeFormatting.whitespaceBeforeOpenParen": {
          "type": "boolean",
          "default": true,
          "description": "Adds a space between a keyword (if, elseif, while, switch, etc) and its associated conditional expression."
        },
        "powershell.codeFormatting.whitespaceAroundOperator": {
          "type": "boolean",
          "default": true,
          "description": "Adds spaces before and after an operator ('=', '+', '-', etc.)."
        },
        "powershell.codeFormatting.whitespaceAfterSeparator": {
          "type": "boolean",
          "default": true,
          "description": "Adds a space after a separator (',' and ';')."
        },
        "powershell.codeFormatting.WhitespaceInsideBrace": {
          "type": "boolean",
          "default": true,
          "description": "Adds a space after an opening brace ('{') and before a closing brace ('}')."
        },
        "powershell.codeFormatting.WhitespaceAroundPipe": {
          "type": "boolean",
          "default": true,
          "description": "Adds a space before and after the pipeline operator ('|')."
        },
        "powershell.codeFormatting.ignoreOneLineBlock": {
          "type": "boolean",
          "default": true,
          "description": "Does not reformat one-line code blocks, such as \"if (...) {...} else {...}\"."
        },
        "powershell.codeFormatting.alignPropertyValuePairs": {
          "type": "boolean",
          "default": true,
          "description": "Align assignment statements in a hashtable or a DSC Configuration."
        },
        "powershell.codeFormatting.useCorrectCasing": {
          "type": "boolean",
<<<<<<< HEAD
          "default": false,
=======
          "default": true,
>>>>>>> 5a16fe01
          "description": "Use correct casing for cmdlets."
        },
        "powershell.integratedConsole.showOnStartup": {
          "type": "boolean",
          "default": true,
          "description": "Shows the integrated console when the PowerShell extension is initialized."
        },
        "powershell.integratedConsole.focusConsoleOnExecute": {
          "type": "boolean",
          "default": true,
          "description": "Switches focus to the console when a script selection is run or a script file is debugged. This is an accessibility feature. To disable it, set to false."
        },
        "powershell.debugging.createTemporaryIntegratedConsole": {
          "type": "boolean",
          "default": false,
          "description": "Determines whether a temporary PowerShell Integrated Console is created for each debugging session, useful for debugging PowerShell classes and binary modules."
        },
        "powershell.developer.bundledModulesPath": {
          "type": "string",
          "description": "Specifies an alternate path to the folder containing modules that are bundled with the PowerShell extension (i.e. PowerShell Editor Services, PSScriptAnalyzer, Plaster)"
        },
        "powershell.developer.editorServicesLogLevel": {
          "type": "string",
          "enum": [
            "Diagnostic",
            "Verbose",
            "Normal",
            "Warning",
            "Error"
          ],
          "default": "Normal",
          "description": "Sets the logging verbosity level for the PowerShell Editor Services host executable.  Valid values are 'Diagnostic', 'Verbose', 'Normal', 'Warning', and 'Error'"
        },
        "powershell.developer.editorServicesWaitForDebugger": {
          "type": "boolean",
          "default": false,
          "description": "Launches the language service with the /waitForDebugger flag to force it to wait for a .NET debugger to attach before proceeding."
        },
        "powershell.developer.featureFlags": {
          "type": "array",
          "default": [],
          "description": "An array of strings that enable experimental features in the PowerShell extension."
        },
        "powershell.developer.powerShellExeIsWindowsDevBuild": {
          "type": "boolean",
          "default": false,
          "description": "Indicates that the powerShellExePath points to a developer build of Windows PowerShell and configures it for development."
        },
        "powershell.developer.powerShellExePath": {
          "type": "string",
          "default": "",
          "isExecutable": true,
          "description": "Deprecated. Please use the 'powershell.powerShellExePath' setting instead"
        }
      }
    },
    "themes": [
      {
        "label": "PowerShell ISE",
        "uiTheme": "vs",
        "path": "./themes/theme-psise/theme.json"
      }
    ]
  },
  "private": true
}<|MERGE_RESOLUTION|>--- conflicted
+++ resolved
@@ -692,11 +692,7 @@
         },
         "powershell.codeFormatting.useCorrectCasing": {
           "type": "boolean",
-<<<<<<< HEAD
           "default": false,
-=======
-          "default": true,
->>>>>>> 5a16fe01
           "description": "Use correct casing for cmdlets."
         },
         "powershell.integratedConsole.showOnStartup": {
