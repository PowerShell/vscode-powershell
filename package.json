--- conflicted
+++ resolved
@@ -94,12 +94,8 @@
     "@types/uuid": "9.0.1",
     "@types/vscode": "1.67.0",
     "@typescript-eslint/eslint-plugin": "5.57.0",
-<<<<<<< HEAD
-    "@typescript-eslint/parser": "5.57.1",
+    "@typescript-eslint/parser": "5.58.0",
     "@ungap/structured-clone": "1.0.2",
-=======
-    "@typescript-eslint/parser": "5.58.0",
->>>>>>> 44dd5571
     "@vscode/test-electron": "2.3.0",
     "@vscode/vsce": "2.18.0",
     "esbuild": "0.17.16",
