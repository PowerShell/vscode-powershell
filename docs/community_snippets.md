--- conflicted
+++ resolved
@@ -24,11 +24,8 @@
 | [DataTable](#datatable) | _Creates a DataTable_ |
 | [DateTimeWriteVerbose](#datetimewriteverbose) | _Write-Verbose with the time and date pre-pended to your message by @ThmsRynr_ |
 | [Error-Terminating](#error-terminating) | _Create a full terminating error by @omniomi_ |
-<<<<<<< HEAD
+| [Exchange Online Connection](exchange-online-connection) | _Create a connection to Exchange Online by @vmsilvamolina_ | 
 | [HTML header](#html-header) | _Add HTML header with the style tag by @vmsilvamolina_ |
-=======
-| [Exchange Online Connection](exchange-online-connection) | _Create a connection to Exchange Online by @vmsilvamolina_ | 
->>>>>>> 777d4bf4
 | [IfShouldProcess](#ifshouldprocess) | _Added If Should Process_ |
 | [MaxColumnLengthinDataTable](#maxcolumnlengthindatatable) | _Gets the max length of string columns in datatables_ |
 | [New Azure Resource Group](#new-azure-resource-group) | _Create an Azure Resource group by @vmsilvamolina_ |
@@ -182,20 +179,36 @@
 }
 ```
 
-<<<<<<< HEAD
+
+### Exchange Online Connection
+
+Connect to Exchange Online, by @vmsilvamolina
+
+#### Snippet
+
+```json
+"Exchange Online Connection": {
+    "prefix": "ex-ExchangeOnlineConnection",
+    "body": [
+        "#Set Execution Policy",
+	"Set-ExecutionPolicy RemoteSigned -Scope Process",
+	"#Define credential",
+	"\\$UserCredential = Get-Credential",
+	"# Create the session",
+	"\\$Session = New-PSSession -ConfigurationName Microsoft.Exchange -ConnectionUri https://outlook.office365.com/powershell-liveid/ -Credential \\$UserCredential -Authentication Basic -AllowRedirection",
+	"Import-PSSession \\$Session -DisableNameChecking"
+    ],
+    "description": "Connect to Exchange Online"
+}
+```
+
 ### HTML header
 
 Add HTML header to a variable with the style tag (for css).
-=======
-### Exchange Online Connection
-
-Connect to Exchange Online, by @vmsilvamolina
->>>>>>> 777d4bf4
-
-#### Snippet
-
-```json
-<<<<<<< HEAD
+
+#### Snippet
+
+```json
 "HtML header": {
     "prefix": "ex-AddHTMLheader",
     "body": [
@@ -214,20 +227,6 @@
 	"\"@"
     ],
     "description": "Add HTML header section"
-=======
-"Exchange Online Connection": {
-    "prefix": "ex-ExchangeOnlineConnection",
-    "body": [
-        "#Set Execution Policy",
-	"Set-ExecutionPolicy RemoteSigned -Scope Process",
-	"#Define credential",
-	"\\$UserCredential = Get-Credential",
-	"# Create the session",
-	"\\$Session = New-PSSession -ConfigurationName Microsoft.Exchange -ConnectionUri https://outlook.office365.com/powershell-liveid/ -Credential \\$UserCredential -Authentication Basic -AllowRedirection",
-	"Import-PSSession \\$Session -DisableNameChecking"
-    ],
-    "description": "Connect to Exchange Online"
->>>>>>> 777d4bf4
 }
 ```
 
