# Awesome VSCode Snippets for PowerShell

> A curated list of awesome vscode snippets for PowerShell.

*Inspired by the [awesome](https://github.com/sindresorhus/awesome) lists, focusing on PowerShell snippets in VSCode*

[![Awesome](https://awesome.re/badge.svg)](https://awesome.re)

## What are snippets

Code snippets are templates that make it easier to enter repeating code patterns, such as loops or conditional-statements. Check out the [VSCode documentation on snippets](https://code.visualstudio.com/docs/editor/userdefinedsnippets). It provides an overview and instructions on how to author snippets. It's really simple - just a little bit of JSON.

_To contribute, check out our [guide here](#contributing)._

## Table of contents

| Table of Contents |
|:------------------|
| [AssertMock](#assertmock): _Creates assert mock Pester test_ |
| [CalculatedProperty](#calculatedproperty): _Create a calculated property for use in a select-object call by @corbob_ |
| [DataTable](#datatable): _Creates a DataTable_ |
| [DateTimeWriteVerbose](#datetimewriteverbose): _Write-Verbose with the time and date pre-pended to your message by @ThmsRynr_ |
<<<<<<< HEAD
| [IfShouldProcess](#ifshouldprocess): _Added If Should Process_ |
| [MaxColumnLengthinDataTable](#maxcolumnlengthindatatable): _Gets the max length of string columns in datatables_ |
=======
| [Error-Terminating](#error-terminating): _Create a full terminating error by @omniomi_ |
>>>>>>> daba6b7a
| [Parameter-Credential](#parameter-credential): _Add a standard credential parameter to your function by @omniomi_ |
| [PesterTestForMandatoryParameter](#pestertestformandatoryparameter): _Create Pester test for a mandatory parameter_ |
| [PesterTestForParameter](#pestertestforparameter): _Create Pester test for parameter_ |
| [PSCustomObject](#pscustomobject): _A simple PSCustomObject by @brettmillerb_ |


## Snippets

### Assert Mock

Creates Assert Mock for Pester Tests y @SQLDBAWithABeard

#### Snippet

```json
    "AssertMock": {
        "prefix": "AssertMock",
        "body": [
            "$$assertMockParams = @{",
                "'CommandName' = '${1:Command}'",
                "'Times'       = ${2:1}",
                "'Exactly'     = $$true",
            "}",
            "Assert-MockCalled @assertMockParams"
        ],
        "description": "AssertMock snippet for Pestering"
    }
```

### CalculatedProperty

Create calculated property for use in Select Statements

#### Snippet

```json
"Add Calculated Property": {
	"prefix": "cf",
	"body": [
		"@{'Name' = '$1' ; 'Expression' = {$2}}",
	],
	"description": "Create calculated property for use in Select Statements"
}
```

### DataTable

Quickly create a Data Table object by @SQLDBAWithABeard.

#### Snippet

```json
"DataTable": {
        "prefix": "DataTable",
        "body": [
             "# Create DataTable Object",
 "$$table = New-Object system.Data.DataTable $$TableName",

 "\r# Create Columns",
 "$$col1 = New-Object system.Data.DataColumn NAME1,([string])",
 "$$col2 = New-Object system.Data.DataColumn NAME2,([decimal])",

 "\r#Add the Columns to the table",
 "$$table.columns.add($$col1)",
 "$$table.columns.add($$col2)",

 "\r# Create a new Row",
 "$$row = $$table.NewRow() ",

 "\r# Add values to new row",
 "$$row.Name1 = 'VALUE'",
 "$$row.NAME2 = 'VALUE'",

 "\r#Add new row to table",
 "$$table.Rows.Add($$row)"
        ],
        "description": "Creates a Data Table Object"
    }
```

### DateTimeWriteVerbose

Quickly add a `Write-Verbose` with the current date and time inserted before the message you're going to write to the verbose stream, by @ThmsRynr.

#### Snippet

```json
"DateTimeWriteVerbose": {
    "prefix": "dtwv",
    "body": [
        "Write-Verbose \"[$(Get-Date -format G)] ${1:message}\"$0"
    ],
    "description": "Pre-pend datetime for Write-Verbose"
}
```

<<<<<<< HEAD
### IfShouldProcess

Add If Should Process with easy tab inputs
=======
### Error-Terminating

Quickly add a fully defined error record and throw. by @omniomi
>>>>>>> daba6b7a

#### Snippet

```json
<<<<<<< HEAD
"IfShouldProcess": {
        "prefix": "IfShouldProcess",
        "body": [
            "if ($$PSCmdlet.ShouldProcess(\"${1:The Item}\" , \"${2:The Change}\")) {",
            "   # Place Code here",
            "}"
                ],
            "description": "Creates an if should process"
    }
```

### MaxColumnLengthinDataTable

Takes a datatable object and iterates through it to get the max length of the string columns - useful for data loads into a SQL Server table with fixed column widths by @SQLDBAWithABeard

#### Snippet

```json
    "Max Length of Datatable": {
        "prefix": "Max Length of Datatable",
        "body": [
            "$$columns = ($$datatable | Get-Member -MemberType Property).Name",
            "foreach($$column in $$Columns) {",
            "    $$max = 0",
            "    foreach ($$a in $$datatable){",
            "        if($$max -lt $$a.$$column.length){",
            "            $$max = $$a.$$column.length",
            "        }",
            "    }",
            "    Write-Output \"$$column max length is $$max\"",
            "}"
        ],
        "description": "Takes a datatable object and iterates through it to get the max length of the string columns - useful for data loads"
    }
=======
"Throw Terminating Error": {
    "prefix": "error-terminating",
    "body": [
        "\\$Exception     = New-Object ${1:System.ArgumentException} (\"${2:Invalid argument provided.}\")\r",
        "\\$ErrorCategory = [System.Management.Automation.ErrorCategory]::${3:InvalidArgument}\r",
        "# Exception, ErrorId as [string], Category, and TargetObject (e.g. the parameter that was invalid)\r",
        "\\$ErrorRecord   = New-Object System.Management.Automation.ErrorRecord(\\$Exception, '${4:InvalidArgument}', \\$ErrorCategory, ${5:\\$null})\r",
        "\\$PSCmdlet.ThrowTerminatingError(\\$ErrorRecord)"
    ],
    "description": "Throw a full terminating error."
}
>>>>>>> daba6b7a
```

### Parameter-Credential

Add a `-Credential` parameter that supports a PSCredential object in a variable, `-Credential (Get-Credential)`, or `-Credential Username` (will prompt). Includes an empty PSCredential object as the default value but this is the first tabstop so pressing backspace after inserting the snippet removes it. by @omniomi

#### Snippet

```json
"Parameter-Credential": {
    "prefix": "parameter-credential",
    "body": [
        "# Specifies the user account credentials to use when performing this task.\r",
        "[Parameter()]\r",
        "[ValidateNotNull()]\r",
        "[System.Management.Automation.PSCredential]\r",
        "[System.Management.Automation.Credential()]\r",
        "$$Credential${1: = [System.Management.Automation.PSCredential]::Empty}"
    ],
    "description": "Parameter declaration snippet for a Credential parameter."
}
```

### PesterTestForMandatoryParameter

Quickly create a Pester Test for existence of a mandatory parameter by @SQLDBAWithABeard

#### Snippet

```json
    "Pester for Mandatory Pester": {
        "prefix": "mandatoryParamPester",
        "body": [
            "It \"${1:FunctionName} Should have a mandatory parameter ${2:ParameterName}\" {",
            "   (Get-Command ${1:FunctionName}).Parameters['${2:ParameterName}'].Attributes.Mandatory | Should -BeTrue",
            "}"
        ],
        "description": "Pester Test for Parameter"
    }
```

### PesterTestForParameter

Quickly create a Pester Test for existence of a parameter by @SQLDBAWithABeard

#### Snippet

```json
    "Pester for Parameter": {
        "prefix": "Param Pester",
        "body": [
            "It \"${1:FunctionName} Should have a parameter ${2:ParameterName}\" {",
            "    (Get-Command ${1:FunctionName}).Parameters['${2:ParameterName}'].Count | Should -Be 1",
            "}"
        ],
        "description": "Pester Test for Parameter"
    }
```
### PSCustomObject

A simple PSCustomObject by @brettmillerb. It has 4 properties that you can tab through to quickly fill in.

#### Snippet

```json
"PSCustomObject": {
    "prefix": "PSCustomObject",
    "body": [
        "[PSCustomObject]@{\r",
            "\t${item1} = ${Property1}\r",
            "\t${item2} = ${Property2}\r",
            "\t${item3} = ${Property3}\r",
            "\t${item4} = ${Property4}\r",
        "}"
    ],
    "description": "Creates a PSCustomObject"
}
```

## Contributing

If you'd like to add a snippet to this list, [open a pull request](https://opensource.guide/how-to-contribute/#opening-a-pull-request) with the following changes:

### Table of contents

You need to add an item to the table of contents. The addition should follow the *alpha ordering* of the list.
The ToC item template looks like this:

```md
| [Name of snippet](link to header of your snippet): _some short description_ |
```

An example looks like this (NOTE: all lowercase link):

```md
| [PSCustomObject](#pscustomobject): _A simple PSCustomObject_ |
```

which will show up in the ToC like this:

| Table of Contents |
|:------------------|
| [PSCustomObject](#pscustomobject): _A simple PSCustomObject_ |

### Body

You need to also add an item to the body in alpha order. The body item template looks like this:

    ### Name of snippet

    Enter your description here. It can be the same as the ToC or a longer version.

    #### Snippet

    ```json
    {
        "Put your":"snippet here",
        "indent it":"properly"
    }
    ```

An example looks like this:

    ### PSCustomObject

    A simple PSCustomObject.

    #### Snippet

    ```json
    "PSCustomObject": {
        "prefix": "PSCustomObject",
        "body": [
            "[PSCustomObject]@{",
            "\t${1:Name} = ${2:Value}",
            "}"
        ],
        "description": "Creates a PSCustomObject"
    }
    ```

which will show up in the body like this:

### PSCustomObject

A simple PSCustomObject. Note, this snippet ships with the PowerShell extension.

#### Snippet

```json
"PSCustomObject": {
    "prefix": "PSCustomObject",
    "body": [
        "[PSCustomObject]@{",
        "\t${1:Name} = ${2:Value}",
        "}"
    ],
    "description": "Creates a PSCustomObject"
}
```<|MERGE_RESOLUTION|>--- conflicted
+++ resolved
@@ -16,21 +16,17 @@
 
 | Table of Contents |
 |:------------------|
-| [AssertMock](#assertmock): _Creates assert mock Pester test_ |
+| [AssertMock](#assert_mock): _Creates assert mock Pester test_ |
 | [CalculatedProperty](#calculatedproperty): _Create a calculated property for use in a select-object call by @corbob_ |
 | [DataTable](#datatable): _Creates a DataTable_ |
 | [DateTimeWriteVerbose](#datetimewriteverbose): _Write-Verbose with the time and date pre-pended to your message by @ThmsRynr_ |
-<<<<<<< HEAD
+| [Error-Terminating](#error-terminating): _Create a full terminating error by @omniomi_ |
 | [IfShouldProcess](#ifshouldprocess): _Added If Should Process_ |
 | [MaxColumnLengthinDataTable](#maxcolumnlengthindatatable): _Gets the max length of string columns in datatables_ |
-=======
-| [Error-Terminating](#error-terminating): _Create a full terminating error by @omniomi_ |
->>>>>>> daba6b7a
 | [Parameter-Credential](#parameter-credential): _Add a standard credential parameter to your function by @omniomi_ |
 | [PesterTestForMandatoryParameter](#pestertestformandatoryparameter): _Create Pester test for a mandatory parameter_ |
 | [PesterTestForParameter](#pestertestforparameter): _Create Pester test for parameter_ |
 | [PSCustomObject](#pscustomobject): _A simple PSCustomObject by @brettmillerb_ |
-
 
 ## Snippets
 
@@ -122,20 +118,31 @@
 }
 ```
 
-<<<<<<< HEAD
+### Error-Terminating
+
+Quickly add a fully defined error record and throw. by @omniomi
+
+```json
+"Throw Terminating Error": {
+    "prefix": "error-terminating",
+    "body": [
+        "\\$Exception     = New-Object ${1:System.ArgumentException} (\"${2:Invalid argument provided.}\")\r",
+        "\\$ErrorCategory = [System.Management.Automation.ErrorCategory]::${3:InvalidArgument}\r",
+        "# Exception, ErrorId as [string], Category, and TargetObject (e.g. the parameter that was invalid)\r",
+        "\\$ErrorRecord   = New-Object System.Management.Automation.ErrorRecord(\\$Exception, '${4:InvalidArgument}', \\$ErrorCategory, ${5:\\$null})\r",
+        "\\$PSCmdlet.ThrowTerminatingError(\\$ErrorRecord)"
+    ],
+    "description": "Throw a full terminating error."
+}
+```
+
 ### IfShouldProcess
 
 Add If Should Process with easy tab inputs
-=======
-### Error-Terminating
-
-Quickly add a fully defined error record and throw. by @omniomi
->>>>>>> daba6b7a
-
-#### Snippet
-
-```json
-<<<<<<< HEAD
+
+#### Snippet
+
+```json
 "IfShouldProcess": {
         "prefix": "IfShouldProcess",
         "body": [
@@ -170,19 +177,6 @@
         ],
         "description": "Takes a datatable object and iterates through it to get the max length of the string columns - useful for data loads"
     }
-=======
-"Throw Terminating Error": {
-    "prefix": "error-terminating",
-    "body": [
-        "\\$Exception     = New-Object ${1:System.ArgumentException} (\"${2:Invalid argument provided.}\")\r",
-        "\\$ErrorCategory = [System.Management.Automation.ErrorCategory]::${3:InvalidArgument}\r",
-        "# Exception, ErrorId as [string], Category, and TargetObject (e.g. the parameter that was invalid)\r",
-        "\\$ErrorRecord   = New-Object System.Management.Automation.ErrorRecord(\\$Exception, '${4:InvalidArgument}', \\$ErrorCategory, ${5:\\$null})\r",
-        "\\$PSCmdlet.ThrowTerminatingError(\\$ErrorRecord)"
-    ],
-    "description": "Throw a full terminating error."
-}
->>>>>>> daba6b7a
 ```
 
 ### Parameter-Credential
