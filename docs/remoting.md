# PowerShell Remote Editing and Debugging in VSCode

For those of you that were familiar with the ISE, you may recall that you were able to use run `psedit file.ps1` from the integrated console to open files - local or remote - right in the ISE.

As it turns out, this feature is also availible out of the box in the PowerShell extension for VSCode. This guide will show you how to do it.

## Prerequisites

This guide assumes that you have:

* a remote resource (ex: a VM, a container) that you have access to
* PowerShell running on it and the host machine
* VSCode and the PowerShell extension for VSCode

NOTE:

This works on Windows PowerShell and the cross-platform version, [PowerShell Core](https://github.com/powershell/powershell).

This also works when connecting to a remote machine via WinRM, PowerShell Direct, or SSH. If you want to use SSH, but are using Windows, check out the Win32 version of SSH [here](https://github.com/PowerShell/Win32-OpenSSH)!

## Let's go

In this section, I will walk through remote editing and debugging from my MacBook Pro, to an Ubuntu VM running in Azure. I might not be using Windows, but **the process is identical**.

### Local file editing with psedit

With the PowerShell extension for VSCode started and the PowerShell Integrated Console opened, we can type `psedit foo.ps1` to open the local foo.ps1 file right in the editor.

<<<<<<< HEAD
![psedit foo.ps1 works locally](https://user-images.githubusercontent.com/2644648/34895897-7c2c46ac-f79c-11e7-9410-a252aff52f13.png)
=======
![psedit foo.ps1 works locally](Assets/pseditlocal.png)
>>>>>>> 7f1c0982

NOTE: foo.ps1 must already exist.

From there, we can:

add breakpoints to the gutter
<<<<<<< HEAD
![adding breakpoint to gutter](https://user-images.githubusercontent.com/2644648/34895893-7bdc38e2-f79c-11e7-8026-8ad53f9a1bad.png)

and hit F5 to debug the PowerShell script.
![debugging the PowerShell local script](https://user-images.githubusercontent.com/2644648/34895894-7bedb874-f79c-11e7-9180-7e0dc2d02af8.png)
=======
![adding breakpoint to gutter](Assets/addbreakpoints.png)

and hit F5 to debug the PowerShell script.
![debugging the PowerShell local script](Assets/debugging.png)
>>>>>>> 7f1c0982

While debugging, you can interact with the debug console, check out the variables in the scope on the left, and all the other standard debugging tools.

### Remote file editing with psedit

Now let's get into remote file editing and debugging. The steps are nearly the same, there's just one thing we need to do first - enter our PowerShell session to the remote server.

There's a cmdlet for that. It's called `Enter-PSSession`.

The watered down explaination of the cmdlet is:

* `Enter-PSSession -ComputerName foo` starts a session via WinRM
* `Enter-PSSession -ContainerId foo` and `Enter-PSSession -VmId foo` start a session via PowerShell Direct
* `Enter-PSSession -HostName foo` starts a session via SSH

For more info on `Enter-PSSession`, check out the docs [here](https://docs.microsoft.com/en-us/powershell/module/microsoft.powershell.core/enter-pssession?view=powershell-6).

Since I will be remoting from macOS to an Ubuntu VM in Azure, I will use SSH for this.

First, in the Integrated Console, let's run our Enter-PSSession. You will know that you're in the session because `[something]` will show up to the left of your prompt.

NOTE: I've blacked out the IP address.

<<<<<<< HEAD
![The call to Enter-PSSession](https://user-images.githubusercontent.com/2644648/34895896-7c18e0bc-f79c-11e7-9b36-6f4bd0e9b0db.png)
=======
![The call to Enter-PSSession](Assets/enterpssession.png)
>>>>>>> 7f1c0982

From there, we can do the exact steps as if we were editing a local script.

1. Run `psedit test.ps1` to open the remote `test.ps1` file
<<<<<<< HEAD
![psedit the test.ps1 file](https://user-images.githubusercontent.com/2644648/34895898-7c3e6a12-f79c-11e7-8bdf-549b591ecbcb.png)
2. Edit the file/set breakpoints
![edit and set breakpoints](https://user-images.githubusercontent.com/2644648/34895892-7bb68246-f79c-11e7-8c0a-c2121773afbb.png)
3. Start debugging (F5) the remote file

![debugging the remote file](https://user-images.githubusercontent.com/2644648/34895895-7c040782-f79c-11e7-93ea-47724fa5c10d.png)
=======
![psedit the test.ps1 file](Assets/pseditremote.png)
2. Edit the file/set breakpoints
![edit and set breakpoints](Assets/addbreakpointremote.png)
3. Start debugging the remote file

![debugging the remote file](Assets/debuggingremote.png)
>>>>>>> 7f1c0982

That's all there is to it! We hope that this helped clear up any questions about remote debugging and editing PowerShell in VSCode.

If you have any problems, feel free to open issues [on the GitHub repo](http://github.com/powershell/vscode-powershell).<|MERGE_RESOLUTION|>--- conflicted
+++ resolved
@@ -26,28 +26,17 @@
 
 With the PowerShell extension for VSCode started and the PowerShell Integrated Console opened, we can type `psedit foo.ps1` to open the local foo.ps1 file right in the editor.
 
-<<<<<<< HEAD
 ![psedit foo.ps1 works locally](https://user-images.githubusercontent.com/2644648/34895897-7c2c46ac-f79c-11e7-9410-a252aff52f13.png)
-=======
-![psedit foo.ps1 works locally](Assets/pseditlocal.png)
->>>>>>> 7f1c0982
 
 NOTE: foo.ps1 must already exist.
 
 From there, we can:
 
 add breakpoints to the gutter
-<<<<<<< HEAD
 ![adding breakpoint to gutter](https://user-images.githubusercontent.com/2644648/34895893-7bdc38e2-f79c-11e7-8026-8ad53f9a1bad.png)
 
 and hit F5 to debug the PowerShell script.
 ![debugging the PowerShell local script](https://user-images.githubusercontent.com/2644648/34895894-7bedb874-f79c-11e7-9180-7e0dc2d02af8.png)
-=======
-![adding breakpoint to gutter](Assets/addbreakpoints.png)
-
-and hit F5 to debug the PowerShell script.
-![debugging the PowerShell local script](Assets/debugging.png)
->>>>>>> 7f1c0982
 
 While debugging, you can interact with the debug console, check out the variables in the scope on the left, and all the other standard debugging tools.
 
@@ -71,30 +60,17 @@
 
 NOTE: I've blacked out the IP address.
 
-<<<<<<< HEAD
 ![The call to Enter-PSSession](https://user-images.githubusercontent.com/2644648/34895896-7c18e0bc-f79c-11e7-9b36-6f4bd0e9b0db.png)
-=======
-![The call to Enter-PSSession](Assets/enterpssession.png)
->>>>>>> 7f1c0982
 
 From there, we can do the exact steps as if we were editing a local script.
 
 1. Run `psedit test.ps1` to open the remote `test.ps1` file
-<<<<<<< HEAD
 ![psedit the test.ps1 file](https://user-images.githubusercontent.com/2644648/34895898-7c3e6a12-f79c-11e7-8bdf-549b591ecbcb.png)
 2. Edit the file/set breakpoints
 ![edit and set breakpoints](https://user-images.githubusercontent.com/2644648/34895892-7bb68246-f79c-11e7-8c0a-c2121773afbb.png)
 3. Start debugging (F5) the remote file
 
 ![debugging the remote file](https://user-images.githubusercontent.com/2644648/34895895-7c040782-f79c-11e7-93ea-47724fa5c10d.png)
-=======
-![psedit the test.ps1 file](Assets/pseditremote.png)
-2. Edit the file/set breakpoints
-![edit and set breakpoints](Assets/addbreakpointremote.png)
-3. Start debugging the remote file
-
-![debugging the remote file](Assets/debuggingremote.png)
->>>>>>> 7f1c0982
 
 That's all there is to it! We hope that this helped clear up any questions about remote debugging and editing PowerShell in VSCode.
 
