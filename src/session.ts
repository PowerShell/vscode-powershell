// Copyright (c) Microsoft Corporation.
// Licensed under the MIT License.

import net = require("net");
import path = require("path");
import vscode = require("vscode");
import TelemetryReporter, { TelemetryEventProperties, TelemetryEventMeasurements } from "@vscode/extension-telemetry";
import { Message } from "vscode-jsonrpc";
import { ILogger } from "./logging";
import { PowerShellProcess } from "./process";
import { Settings, changeSetting, getSettings, getEffectiveConfigurationTarget, validateCwdSetting } from "./settings";
import utils = require("./utils");

import {
    CloseAction, CloseHandlerResult, DocumentSelector, ErrorAction, ErrorHandlerResult,
    LanguageClientOptions, Middleware, NotificationType,
    RequestType0, ResolveCodeLensSignature, RevealOutputChannelOn
} from "vscode-languageclient";
import { LanguageClient, StreamInfo } from "vscode-languageclient/node";

import { UpdatePowerShell } from "./features/UpdatePowerShell";
import {
    getPlatformDetails, IPlatformDetails, IPowerShellExeDetails,
    OperatingSystem, PowerShellExeFinder
} from "./platform";
import { LanguageClientConsumer } from "./languageClientConsumer";
import { SemVer, satisfies } from "semver";

enum SessionStatus {
    NotStarted = "Not Started",
    Starting = "Starting",
    Running = "Running",
    Busy = "Busy",
    Stopping = "Stopping",
    Failed = "Failed",
}

export enum RunspaceType {
    Local,
    Process,
    Remote,
}
export interface IEditorServicesSessionDetails {
    status: string;
    reason: string;
    powerShellVersion: string;
    channel: string;
    languageServicePort: number;
    debugServicePort: number;
    languageServicePipeName: string;
    debugServicePipeName: string;
}

export interface IPowerShellVersionDetails {
    version: string;
    edition: string;
    commit: string;
    architecture: string;
}

export type IReadSessionFileCallback = (details: IEditorServicesSessionDetails) => void;

export const SendKeyPressNotificationType =
    new NotificationType<void>("powerShell/sendKeyPress");

export const ExecutionBusyStatusNotificationType =
    new NotificationType<boolean>("powerShell/executionBusyStatus");

export const PowerShellVersionRequestType =
    new RequestType0<IPowerShellVersionDetails, void>(
        "powerShell/getVersion");

export class SessionManager implements Middleware {
    public HostName: string;
    public DisplayName: string;
    public HostVersion: string;
    public Publisher: string;
    public PowerShellExeDetails: IPowerShellExeDetails | undefined;
    private readonly ShowSessionMenuCommandName = "PowerShell.ShowSessionMenu";
    private debugEventHandler: vscode.Disposable | undefined;
    private debugSessionProcess: PowerShellProcess | undefined;
    private languageClient: LanguageClient | undefined;
    private languageClientConsumers: LanguageClientConsumer[] = [];
    private languageServerProcess: PowerShellProcess | undefined;
    private languageStatusItem: vscode.LanguageStatusItem;
    private platformDetails: IPlatformDetails;
    private registeredCommands: vscode.Disposable[] = [];
    private registeredHandlers: vscode.Disposable[] = [];
    private sessionDetails: IEditorServicesSessionDetails | undefined;
    private sessionsFolder: vscode.Uri;
    private sessionStatus: SessionStatus = SessionStatus.NotStarted;
    private startCancellationTokenSource: vscode.CancellationTokenSource | undefined;
    private suppressRestartPrompt = false;
    private versionDetails: IPowerShellVersionDetails | undefined;

    constructor(
        private extensionContext: vscode.ExtensionContext,
        private sessionSettings: Settings,
        private logger: ILogger,
        private documentSelector: DocumentSelector,
        hostName: string,
        displayName: string,
        hostVersion: string,
        publisher: string,
        private telemetryReporter: TelemetryReporter) {

        // Create the language status item
        this.languageStatusItem = this.createStatusBarItem();
        // We have to override the scheme because it defaults to
        // 'vscode-userdata' which breaks UNC paths.
        this.sessionsFolder = vscode.Uri.joinPath(extensionContext.globalStorageUri.with({ scheme: "file" }), "sessions");
        this.platformDetails = getPlatformDetails();
        this.HostName = hostName;
        this.DisplayName = displayName;
        this.HostVersion = hostVersion;
        this.Publisher = publisher;

        const osBitness = this.platformDetails.isOS64Bit ? "64-bit" : "32-bit";
        const procBitness = this.platformDetails.isProcess64Bit ? "64-bit" : "32-bit";

        this.logger.write(
            `Visual Studio Code: v${vscode.version} ${procBitness}`
            + ` on ${OperatingSystem[this.platformDetails.operatingSystem]} ${osBitness}`,
            `${this.DisplayName} Extension: v${this.HostVersion}`);

        // Fix the host version so that PowerShell can consume it.
        // This is needed when the extension uses a prerelease
        // version string like 0.9.1-insiders-1234.
        this.HostVersion = this.HostVersion.split("-")[0];

        this.registerCommands();
    }

    public async dispose(): Promise<void> {
        await this.stop(); // A whole lot of disposals.

        this.languageStatusItem.dispose();

        for (const handler of this.registeredHandlers) {
            handler.dispose();
        }

        for (const command of this.registeredCommands) {
            command.dispose();
        }
    }

    // The `exeNameOverride` is used by `restartSession` to override ANY other setting.
    // We've made this function idempotent, so it can used to ensure the session has started.
    public async start(): Promise<void> {
        switch (this.sessionStatus) {
        case SessionStatus.NotStarted:
            // Go ahead and start.
            break;
        case SessionStatus.Starting:
            // A simple lock because this function isn't re-entrant.
            this.logger.writeWarning("Re-entered 'start' so waiting...");
            await this.waitWhileStarting();
            return;
        case SessionStatus.Running:
            // We're started, just return.
            this.logger.writeVerbose("Already started.");
            return;
        case SessionStatus.Busy:
            // We're started but busy so notify and return.
            // TODO: Make a proper notification for this and when IntelliSense is blocked.
            this.logger.write("The Extension Terminal is currently busy, please wait for your task to finish!");
            return;
        case SessionStatus.Stopping:
            // Wait until done stopping, then start.
            this.logger.writeVerbose("Still stopping.");
            await this.waitWhileStopping();
            break;
        case SessionStatus.Failed:
            // Try to start again.
            this.logger.writeVerbose("Previously failed, starting again.");
            break;
        }

        // This status needs to be set immediately so the above check works
        this.setSessionStatus("Starting...", SessionStatus.Starting);

        this.startCancellationTokenSource = new vscode.CancellationTokenSource();
        const cancellationToken = this.startCancellationTokenSource.token;

        // Create a folder for the session files.
        await vscode.workspace.fs.createDirectory(this.sessionsFolder);

        // Migrate things.
        await this.migrateWhitespaceAroundPipeSetting();

        // Find the PowerShell executable to use for the server.
        this.PowerShellExeDetails = await this.findPowerShell();

        if (this.PowerShellExeDetails === undefined) {
            const message = "Unable to find PowerShell!"
                + " Do you have it installed?"
                + " You can also configure custom installations"
                + " with the 'powershell.powerShellAdditionalExePaths' setting.";
            void this.setSessionFailedGetPowerShell(message);
            return;
        }

        // Refresh the status with the found executable details.
        this.refreshSessionStatus();
        this.logger.write(`Starting '${this.PowerShellExeDetails.displayName}' at: ${this.PowerShellExeDetails.exePath}`);

        // Start the server.
        this.languageServerProcess = await this.startLanguageServerProcess(
            this.PowerShellExeDetails,
            cancellationToken);

        // Check that we got session details and that they had a "started" status.
        if (this.sessionDetails === undefined || !this.sessionStarted(this.sessionDetails)) {
            if (!cancellationToken.isCancellationRequested) {
                // If it failed but we didn't cancel it, handle the common reasons.
                await this.handleFailedProcess(this.languageServerProcess);
            }
            this.languageServerProcess.dispose();
            this.languageServerProcess = undefined;
            return;
        }

        // If we got good session details from the server, try to connect to it.
        this.languageClient = await this.startLanguageClient(this.sessionDetails);

        if (this.languageClient.isRunning()) {
            this.versionDetails = await this.getVersionDetails();
            if (this.versionDetails === undefined) {
                void this.setSessionFailedOpenBug("Unable to get version details!");
                return;
            }

            this.logger.write(`Started PowerShell v${this.versionDetails.version}.`);
            this.setSessionRunningStatus(); // Yay, we made it!

            // Fire and forget the updater.
            const updater = new UpdatePowerShell(this.sessionSettings, this.logger, this.versionDetails);
            void updater.checkForUpdate();
        } else {
            void this.setSessionFailedOpenBug("Never finished startup!");
        }
    }

    private async stop(): Promise<void> {
        this.setSessionStatus("Stopping...", SessionStatus.Stopping);
        // Cancel start-up if we're still waiting.
        this.startCancellationTokenSource?.cancel();

        // Stop and dispose the language client.
        try {
            // If the stop fails, so will the dispose, I think this is a bug in
            // the client library.
            await this.languageClient?.stop(3000);
            await this.languageClient?.dispose();
        } catch (err) {
            this.logger.writeError(`Error occurred while stopping language client:\n${err}`);
        }

        this.languageClient = undefined;

        // Stop and dispose the PowerShell process(es).
        this.debugSessionProcess?.dispose();
        this.debugSessionProcess = undefined;
        this.debugEventHandler?.dispose();
        this.debugEventHandler = undefined;

        this.languageServerProcess?.dispose();
        this.languageServerProcess = undefined;

        // Clean up state to start again.
        this.startCancellationTokenSource?.dispose();
        this.startCancellationTokenSource = undefined;
        this.sessionDetails = undefined;

        this.setSessionStatus("Not Started", SessionStatus.NotStarted);
    }

    private async restartSession(exeNameOverride?: string): Promise<void> {
        this.logger.write("Restarting session...");
        await this.stop();

        // Re-load the settings.
        this.sessionSettings = getSettings();

        if (exeNameOverride) {
            // Reset the version and PowerShell details since we're launching a
            // new executable.
            this.logger.writeVerbose(`Starting with executable overriden to: ${exeNameOverride}`);
            this.sessionSettings.powerShellDefaultVersion = exeNameOverride;
            this.versionDetails = undefined;
            this.PowerShellExeDetails = undefined;
        }

        await this.start();
    }

    public getSessionDetails(): IEditorServicesSessionDetails | undefined {
        // This is used by the debugger which should have already called `start`.
        if (this.sessionDetails === undefined) {
            void this.logger.writeAndShowError("PowerShell session unavailable for debugging!");
        }
        return this.sessionDetails;
    }

    public getPowerShellVersionDetails(): IPowerShellVersionDetails | undefined {
        return this.versionDetails;
    }

    private getNewSessionFilePath(): vscode.Uri {
        const uniqueId: number = Math.floor(100000 + Math.random() * 900000);
        return vscode.Uri.joinPath(this.sessionsFolder, `PSES-VSCode-${process.env.VSCODE_PID}-${uniqueId}.json`);
    }

    public setLanguageClientConsumers(languageClientConsumers: LanguageClientConsumer[]): void {
        this.languageClientConsumers = languageClientConsumers;
    }

    public async createDebugSessionProcess(settings: Settings): Promise<PowerShellProcess> {
        // NOTE: We only support one temporary Extension Terminal at a time. To
        // support more, we need to track each separately, and tie the session
        // for the event handler to the right process (and dispose of the event
        // handler when the process is disposed).
        this.debugSessionProcess?.dispose();
        this.debugEventHandler?.dispose();

        if (this.PowerShellExeDetails === undefined) {
            return Promise.reject("Required PowerShellExeDetails undefined!");
        }

        // TODO: It might not be totally necessary to update the session
        // settings here, but I don't want to accidentally change this behavior
        // just yet. Working on getting things to be more idempotent!
        this.sessionSettings = settings;

        const bundledModulesPath = await this.getBundledModulesPath();
        this.debugSessionProcess =
            new PowerShellProcess(
                this.PowerShellExeDetails.exePath,
                bundledModulesPath,
                "[TEMP] PowerShell Extension",
                this.logger,
                this.getEditorServicesArgs(bundledModulesPath, this.PowerShellExeDetails) + "-DebugServiceOnly ",
                this.getNewSessionFilePath(),
                this.sessionSettings);

        // Similar to the regular Extension Terminal, we need to send a key
        // press to the process spawned for temporary Extension Terminals when
        // the server requests a cancellation os Console.ReadKey.
        this.debugEventHandler = vscode.debug.onDidReceiveDebugSessionCustomEvent(
            e => {
                if (e.event === "powerShell/sendKeyPress") {
                    this.debugSessionProcess?.sendKeyPress();
                }
            }
        );

        return this.debugSessionProcess;
    }

    public async waitUntilStarted(): Promise<void> {
        while (this.sessionStatus !== SessionStatus.Running) {
            await utils.sleep(300);
        }
    }

    // TODO: Is this used by the magic of "Middleware" in the client library?
    public resolveCodeLens(
        codeLens: vscode.CodeLens,
        token: vscode.CancellationToken,
        next: ResolveCodeLensSignature): vscode.ProviderResult<vscode.CodeLens> {
        const resolvedCodeLens = next(codeLens, token);
        const resolveFunc =
            (codeLensToFix: vscode.CodeLens): vscode.CodeLens => {
                if (codeLensToFix.command?.command === "editor.action.showReferences") {
                    const oldArgs = codeLensToFix.command.arguments;
                    if (oldArgs === undefined || oldArgs.length < 3) {
                        this.logger.writeError("Code Lens arguments were malformed!");
                        return codeLensToFix;
                    }

                    // Our JSON objects don't get handled correctly by
                    // VS Code's built in editor.action.showReferences
                    // command so we need to convert them into the
                    // appropriate types to send them as command
                    // arguments.

                    codeLensToFix.command.arguments = [
                        vscode.Uri.parse(oldArgs[0]),
                        new vscode.Position(oldArgs[1].line, oldArgs[1].character),
                        oldArgs[2].map((position: {
                            uri: string;
                            range: {
                                start: { line: number; character: number; };
                                end: { line: number; character: number; };
                            };
                        }) => {
                            return new vscode.Location(
                                vscode.Uri.parse(position.uri),
                                new vscode.Range(
                                    position.range.start.line,
                                    position.range.start.character,
                                    position.range.end.line,
                                    position.range.end.character));
                        }),
                    ];
                }

                return codeLensToFix;
            };

        // TODO: This makes zero sense, but appears to be "working" and copied by others per https://github.com/microsoft/vscode-languageserver-node/issues/495. Thing is, ESLint says these conditionals are always truthy.
        // eslint-disable-next-line @typescript-eslint/no-unnecessary-condition
        if ((resolvedCodeLens as Thenable<vscode.CodeLens>).then) {
            return (resolvedCodeLens as Thenable<vscode.CodeLens>).then(resolveFunc);
            // eslint-disable-next-line @typescript-eslint/no-unnecessary-condition
        } else if (resolvedCodeLens as vscode.CodeLens) {
            return resolveFunc(resolvedCodeLens as vscode.CodeLens);
        }

        return resolvedCodeLens;
    }

    // TODO: Remove this migration code. Move old setting
    // codeFormatting.whitespaceAroundPipe to new setting
    // codeFormatting.addWhitespaceAroundPipe.
    private async migrateWhitespaceAroundPipeSetting(): Promise<void> {
        const configuration = vscode.workspace.getConfiguration(utils.PowerShellLanguageId);
        const deprecatedSetting = "codeFormatting.whitespaceAroundPipe";
        const newSetting = "codeFormatting.addWhitespaceAroundPipe";
        const configurationTargetOfNewSetting = getEffectiveConfigurationTarget(newSetting);
        const configurationTargetOfOldSetting = getEffectiveConfigurationTarget(deprecatedSetting);
        if (configurationTargetOfOldSetting !== undefined && configurationTargetOfNewSetting === undefined) {
            this.logger.writeWarning("Deprecated setting: whitespaceAroundPipe");
            const value = configuration.get(deprecatedSetting, configurationTargetOfOldSetting);
            await changeSetting(newSetting, value, configurationTargetOfOldSetting, this.logger);
            await changeSetting(deprecatedSetting, undefined, configurationTargetOfOldSetting, this.logger);
        }
    }

    private async onConfigurationUpdated(): Promise<void> {
        const settings = getSettings();
        this.logger.updateLogLevel(settings.developer.editorServicesLogLevel);

        // Detect any setting changes that would affect the session.
        if (!this.suppressRestartPrompt && this.sessionStatus === SessionStatus.Running &&
            (settings.cwd !== this.sessionSettings.cwd
                || settings.powerShellDefaultVersion !== this.sessionSettings.powerShellDefaultVersion
                || settings.developer.editorServicesLogLevel !== this.sessionSettings.developer.editorServicesLogLevel
                || settings.developer.bundledModulesPath !== this.sessionSettings.developer.bundledModulesPath
                || settings.developer.editorServicesWaitForDebugger !== this.sessionSettings.developer.editorServicesWaitForDebugger
                || settings.integratedConsole.useLegacyReadLine !== this.sessionSettings.integratedConsole.useLegacyReadLine
                || settings.integratedConsole.startInBackground !== this.sessionSettings.integratedConsole.startInBackground
                || settings.integratedConsole.startLocation !== this.sessionSettings.integratedConsole.startLocation)) {

            this.logger.writeVerbose("Settings changed, prompting to restart...");
            const response = await vscode.window.showInformationMessage(
                "The PowerShell runtime configuration has changed, would you like to start a new session?",
                "Yes", "No");

            if (response === "Yes") {
                await this.restartSession();
            }
        }
    }

    private registerCommands(): void {
        this.registeredCommands = [
            vscode.commands.registerCommand("PowerShell.RestartSession", async () => { await this.restartSession(); }),
            vscode.commands.registerCommand(this.ShowSessionMenuCommandName, async () => { await this.showSessionMenu(); }),
            vscode.workspace.onDidChangeConfiguration(async () => { await this.onConfigurationUpdated(); }),
            vscode.commands.registerCommand(
                "PowerShell.ShowSessionConsole", (isExecute?: boolean) => { this.showSessionTerminal(isExecute); }),
            vscode.commands.registerCommand(
                "PowerShell.WalkthroughTelemetry", (satisfaction: number) => {
                    this.sendTelemetryEvent("powershellWalkthroughSatisfaction", undefined, { level: satisfaction });
                }
            )
        ];
    }

    private async findPowerShell(): Promise<IPowerShellExeDetails | undefined> {
        this.logger.writeVerbose("Finding PowerShell...");
        const powershellExeFinder = new PowerShellExeFinder(
            this.platformDetails,
            this.sessionSettings.powerShellAdditionalExePaths,
            this.logger);

        let foundPowerShell: IPowerShellExeDetails | undefined;
        try {
            let defaultPowerShell: IPowerShellExeDetails | undefined;
            const wantedName = this.sessionSettings.powerShellDefaultVersion;
            if (wantedName !== "") {
                for await (const details of powershellExeFinder.enumeratePowerShellInstallations()) {
                    // Need to compare names case-insensitively, from https://stackoverflow.com/a/2140723
                    if (wantedName.localeCompare(details.displayName, undefined, { sensitivity: "accent" }) === 0) {
                        defaultPowerShell = details;
                        break;
                    }
                }
            }
            foundPowerShell = defaultPowerShell ?? await powershellExeFinder.getFirstAvailablePowerShellInstallation();
            if (wantedName !== "" && defaultPowerShell === undefined && foundPowerShell !== undefined) {
                void this.logger.writeAndShowWarning(`The 'powerShellDefaultVersion' setting was '${wantedName}' but this was not found!`
                    + ` Instead using first available installation '${foundPowerShell.displayName}' at '${foundPowerShell.exePath}'!`);
            }
        } catch (err) {
            this.logger.writeError(`Error occurred while searching for a PowerShell executable:\n${err}`);
        }

        return foundPowerShell;
    }

    private async startLanguageServerProcess(
        powerShellExeDetails: IPowerShellExeDetails,
        cancellationToken: vscode.CancellationToken): Promise<PowerShellProcess> {

        const bundledModulesPath = await this.getBundledModulesPath();
        const languageServerProcess =
            new PowerShellProcess(
                powerShellExeDetails.exePath,
                bundledModulesPath,
                "PowerShell Extension",
                this.logger,
                this.getEditorServicesArgs(bundledModulesPath, powerShellExeDetails),
                this.getNewSessionFilePath(),
                this.sessionSettings);

        languageServerProcess.onExited(
            async () => {
                if (this.sessionStatus === SessionStatus.Running
                    || this.sessionStatus === SessionStatus.Busy) {
                    this.setSessionStatus("Session Exited!", SessionStatus.Failed);
                    await this.promptForRestart();
                }
            });

        this.sessionDetails = await languageServerProcess.start("EditorServices", cancellationToken);

        return languageServerProcess;
    }

    // The process failed to start, so check for common user errors (generally
    // out-of-support versions of PowerShell).
    private async handleFailedProcess(powerShellProcess: PowerShellProcess): Promise<void> {
        const version = await powerShellProcess.getVersionCli();
        let shouldUpdate = true;

        if (satisfies(version, "<5.1.0")) {
            void this.setSessionFailedGetPowerShell(`PowerShell v${version} is not supported, please update!`);
        } else if (satisfies(version, ">=5.1.0 <6.0.0")) {
            void this.setSessionFailedGetPowerShell("It looks like you're trying to use Windows PowerShell, which is supported on a best-effort basis. Can you try PowerShell 7?");
        } else if (satisfies(version, ">=6.0.0 <7.2.0")) {
            void this.setSessionFailedGetPowerShell(`PowerShell v${version} has reached end-of-support, please update!`);
        } else {
            shouldUpdate = false;
            void this.setSessionFailedOpenBug("PowerShell Language Server process didn't start!");
        }

        if (shouldUpdate) {
            // Run the update notifier since it won't run later as we failed
            // to start, but we have enough details to do so now.
            const versionDetails: IPowerShellVersionDetails = {
                "version": version,
                "edition": "", // Unused by UpdatePowerShell
                "commit": version, // Actually used by UpdatePowerShell
                "architecture": process.arch // Best guess based off Code's architecture
            };
            const updater = new UpdatePowerShell(this.sessionSettings, this.logger, versionDetails);
            void updater.checkForUpdate();
        }
    }

    private sessionStarted(sessionDetails: IEditorServicesSessionDetails): boolean {
        this.logger.writeVerbose(`Session details: ${JSON.stringify(sessionDetails, undefined, 2)}`);
        if (sessionDetails.status === "started") { // Successful server start with a session file
            return true;
        }
        if (sessionDetails.status === "failed") { // Server started but indicated it failed
            if (sessionDetails.reason === "powerShellVersion") {
                void this.setSessionFailedGetPowerShell(`PowerShell ${sessionDetails.powerShellVersion} is not supported, please update!`);
            } else if (sessionDetails.reason === "dotNetVersion") { // Only applies to PowerShell 5.1
                void this.setSessionFailedGetDotNet(".NET Framework is out-of-date, please install at least 4.8!");
            } else {
                void this.setSessionFailedOpenBug(`PowerShell could not be started for an unknown reason: ${sessionDetails.reason}`);
            }
        } else {
            void this.setSessionFailedOpenBug(`PowerShell could not be started with an unknown status: ${sessionDetails.status}, and reason: ${sessionDetails.reason}`);
        }
        return false;
    }

    private async startLanguageClient(sessionDetails: IEditorServicesSessionDetails): Promise<LanguageClient> {
        this.logger.writeVerbose("Connecting to language service...");
        const connectFunc = (): Promise<StreamInfo> => {
            return new Promise<StreamInfo>(
                (resolve, _reject) => {
                    const socket = net.connect(sessionDetails.languageServicePipeName);
                    socket.on(
                        "connect",
                        () => {
                            this.logger.writeVerbose("Language service connected.");
                            resolve({ writer: socket, reader: socket });
                        });
                });
        };

        const clientOptions: LanguageClientOptions = {
            documentSelector: this.documentSelector,
            synchronize: {
                // TODO: This is deprecated and they should be pulled by the server.
                // backend uses "files" and "search" to ignore references.
                configurationSection: [utils.PowerShellLanguageId, "files", "search"],
                // TODO: fileEvents: vscode.workspace.createFileSystemWatcher('**/.eslintrc')
            },
            // NOTE: Some settings are only applicable on startup, so we send them during initialization.
            initializationOptions: {
                enableProfileLoading: this.sessionSettings.enableProfileLoading,
                initialWorkingDirectory: await validateCwdSetting(this.logger),
                shellIntegrationEnabled: vscode.workspace.getConfiguration("terminal.integrated.shellIntegration").get<boolean>("enabled"),
            },
            errorHandler: {
                // Override the default error handler to prevent it from
                // closing the LanguageClient incorrectly when the socket
                // hangs up (ECONNRESET errors).
                error: (_error: Error, _message: Message, _count: number): ErrorHandlerResult => {
                    // TODO: Is there any error worth terminating on?
                    return { action: ErrorAction.Continue };
                },
                closed: (): CloseHandlerResult => {
                    // We have our own restart experience
                    return {
                        action: CloseAction.DoNotRestart,
                        message: "Connection to PowerShell Editor Services (the Extension Terminal) was closed. See below prompt to restart!"
                    };
                },
            },
            revealOutputChannelOn: RevealOutputChannelOn.Never,
            middleware: this,
        };

        const languageClient = new LanguageClient("PowerShell Editor Services", connectFunc, clientOptions);

        // This enables handling Semantic Highlighting messages in PowerShell Editor Services
        // TODO: We should only turn this on in preview.
        languageClient.registerProposedFeatures();

        languageClient.onTelemetry((event) => {
            const eventName: string = event.eventName ? event.eventName : "PSESEvent";
            // eslint-disable-next-line @typescript-eslint/no-explicit-any
            const data: any = event.data ? event.data : event;
            this.sendTelemetryEvent(eventName, data);
        });

        // Send the new LanguageClient to extension features
        // so that they can register their message handlers
        // before the connection is established.
        for (const consumer of this.languageClientConsumers) {
            consumer.setLanguageClient(languageClient);
        }

        this.registeredHandlers = [
            // NOTE: This fixes a quirk where PSES has a thread stuck on
            // Console.ReadKey, since it's not cancellable. On
            // "cancellation" the server asks us to send pretend to
            // press a key, thus mitigating all the quirk.
            languageClient.onNotification(
                SendKeyPressNotificationType,
                () => { this.languageServerProcess?.sendKeyPress(); }),

            languageClient.onNotification(
                ExecutionBusyStatusNotificationType,
                (isBusy: boolean) => {
                    if (isBusy) { this.setSessionBusyStatus(); }
                    else { this.setSessionRunningStatus(); }
                }
            ),
        ];

        try {
            await languageClient.start();
        } catch (err) {
            void this.setSessionFailedOpenBug("Language client failed to start: " + (err instanceof Error ? err.message : "unknown"));
        }

        return languageClient;
    }

    private async getBundledModulesPath(): Promise<string> {
        // Because the extension is always at `<root>/out/main.js`
        let bundledModulesPath = path.resolve(__dirname, "../modules");

        if (this.extensionContext.extensionMode === vscode.ExtensionMode.Development) {
            const devBundledModulesPath = path.resolve(__dirname, this.sessionSettings.developer.bundledModulesPath);

            // Make sure the module's bin path exists
            if (await utils.checkIfDirectoryExists(devBundledModulesPath)) {
                bundledModulesPath = devBundledModulesPath;
            } else {
                void this.logger.writeAndShowWarning(
                    "In development mode but PowerShellEditorServices dev module path cannot be " +
                    `found (or has not been built yet): ${devBundledModulesPath}\n`);
            }
        }

        return bundledModulesPath;
    }

    private getEditorServicesArgs(bundledModulesPath: string, powerShellExeDetails: IPowerShellExeDetails): string {
        let editorServicesArgs =
            "-HostName 'Visual Studio Code Host' " +
            "-HostProfileId 'Microsoft.VSCode' " +
            `-HostVersion '${this.HostVersion}' ` +
            "-AdditionalModules @('PowerShellEditorServices.VSCode') " +
            `-BundledModulesPath '${utils.escapeSingleQuotes(bundledModulesPath)}' ` +
            "-EnableConsoleRepl ";

        if (this.sessionSettings.integratedConsole.suppressStartupBanner) {
            editorServicesArgs += "-StartupBanner '' ";
        } else if (utils.isWindows && !powerShellExeDetails.supportsProperArguments) {
            // NOTE: On Windows we don't Base64 encode the startup command
            // because it annoys some poorly implemented anti-virus scanners.
            // Unfortunately this means that for some installs of PowerShell
            // (such as through the `dotnet` package manager), we can't include
            // a multi-line startup banner as the quotes break the command.
            editorServicesArgs += `-StartupBanner '${this.DisplayName} Extension v${this.HostVersion}' `;
        } else {
            const startupBanner = `${this.DisplayName} Extension v${this.HostVersion}
Copyright (c) Microsoft Corporation.

https://aka.ms/vscode-powershell
Type 'help' to get help.
`;
            editorServicesArgs += `-StartupBanner "${startupBanner}" `;
        }

        // We guard this here too out of an abundance of precaution.
        if (this.sessionSettings.developer.editorServicesWaitForDebugger
            && this.extensionContext.extensionMode === vscode.ExtensionMode.Development) {
            editorServicesArgs += "-WaitForDebugger ";
        }

        editorServicesArgs += `-LogLevel '${this.sessionSettings.developer.editorServicesLogLevel}' `;

        return editorServicesArgs;
    }

    private async getVersionDetails(): Promise<IPowerShellVersionDetails | undefined> {
        // Take one minute to get version details, otherwise cancel and fail.
        const timeout = new vscode.CancellationTokenSource();
        setTimeout(() => { timeout.cancel(); }, 60 * 1000);

        const versionDetails = await this.languageClient?.sendRequest(
            PowerShellVersionRequestType, timeout.token);

        this.sendTelemetryEvent("powershellVersionCheck",
            { powershellVersion: versionDetails?.version ?? "unknown" });

<<<<<<< HEAD
            const clientOptions: LanguageClientOptions = {
                documentSelector: this.documentSelector,
                synchronize: {
                    // backend uses "files" and "search" to ignore references.
                    configurationSection: [ utils.PowerShellLanguageId, "files", "search" ],
                    // fileEvents: vscode.workspace.createFileSystemWatcher('**/.eslintrc')
                },
                // NOTE: Some settings are only applicable on startup, so we send them during initialization.
                initializationOptions: {
                    enableProfileLoading: this.sessionSettings.enableProfileLoading,
                    initialWorkingDirectory: this.sessionSettings.cwd,
                    supportsBreakpointSync: true,
                },
                errorHandler: {
                    // Override the default error handler to prevent it from
                    // closing the LanguageClient incorrectly when the socket
                    // hangs up (ECONNRESET errors).
                    error: (error: any, message: Message, count: number): ErrorAction => {
                        // TODO: Is there any error worth terminating on?
                        return ErrorAction.Continue;
                    },
                    closed: () => {
                        // We have our own restart experience
                        return CloseAction.DoNotRestart;
                    },
=======
        return versionDetails;
    }

    private async promptForRestart(): Promise<void> {
        await this.logger.writeAndShowErrorWithActions(
            "The PowerShell Extension Terminal has stopped, would you like to restart it? IntelliSense and other features will not work without it!",
            [
                {
                    prompt: "Yes",
                    action: async (): Promise<void> => { await this.restartSession(); }
>>>>>>> 407f6496
                },
                {
                    prompt: "No",
                    action: undefined
                }
            ]
        );
    }

    private sendTelemetryEvent(
        eventName: string,
        properties?: TelemetryEventProperties,
        measures?: TelemetryEventMeasurements): void {

        if (this.extensionContext.extensionMode === vscode.ExtensionMode.Production) {
            this.telemetryReporter.sendTelemetryEvent(eventName, properties, measures);
        }
    }

    private createStatusBarItem(): vscode.LanguageStatusItem {
        const statusTitle = "Show PowerShell Session Menu";
        const languageStatusItem = vscode.languages.createLanguageStatusItem("powershell", this.documentSelector);
        languageStatusItem.command = { title: statusTitle, command: this.ShowSessionMenuCommandName };
        languageStatusItem.text = "$(terminal-powershell)";
        languageStatusItem.detail = "PowerShell";
        return languageStatusItem;
    }

    private async waitWhileStarting(): Promise<void> {
        while (this.sessionStatus === SessionStatus.Starting) {
            if (this.startCancellationTokenSource?.token.isCancellationRequested) {
                return;
            }
            await utils.sleep(300);
        }
    }

    private async waitWhileStopping(): Promise<void> {
        while (this.sessionStatus === SessionStatus.Stopping) {
            await utils.sleep(300);
        }
    }

    private setSessionStatus(detail: string, status: SessionStatus): void {
        this.logger.writeVerbose(`Session status changing from '${this.sessionStatus}' to '${status}'.`);
        this.sessionStatus = status;
        this.languageStatusItem.text = "$(terminal-powershell)";
        this.languageStatusItem.detail = "PowerShell";

        if (this.versionDetails !== undefined) {
            const semver = new SemVer(this.versionDetails.version);
            this.languageStatusItem.text += ` ${semver.major}.${semver.minor}`;
            this.languageStatusItem.detail += ` ${this.versionDetails.commit} (${this.versionDetails.architecture.toLowerCase()})`;
        } else if (this.PowerShellExeDetails?.displayName) { // When it hasn't started yet.
            this.languageStatusItem.text += ` ${this.PowerShellExeDetails.displayName}`;
            this.languageStatusItem.detail += ` at '${this.PowerShellExeDetails.exePath}'`;
        } else if (this.sessionSettings.powerShellDefaultVersion) { // When it hasn't been found yet.
            this.languageStatusItem.text += ` ${this.sessionSettings.powerShellDefaultVersion}`;
            this.languageStatusItem.detail = `Looking for '${this.sessionSettings.powerShellDefaultVersion}'...`;
        }

        if (detail) {
            this.languageStatusItem.detail += ": " + detail;
        }

        switch (status) {
        case SessionStatus.Running:
        case SessionStatus.NotStarted:
            this.languageStatusItem.busy = false;
            this.languageStatusItem.severity = vscode.LanguageStatusSeverity.Information;
            break;
        case SessionStatus.Busy:
            this.languageStatusItem.busy = true;
            this.languageStatusItem.severity = vscode.LanguageStatusSeverity.Information;
            break;
        case SessionStatus.Starting:
        case SessionStatus.Stopping:
            this.languageStatusItem.busy = true;
            this.languageStatusItem.severity = vscode.LanguageStatusSeverity.Warning;
            break;
        case SessionStatus.Failed:
            this.languageStatusItem.busy = false;
            this.languageStatusItem.severity = vscode.LanguageStatusSeverity.Error;
            break;
        }
    }

    // Refreshes the Language Status Item details with ehe same status.
    private refreshSessionStatus(): void {
        this.setSessionStatus("", this.sessionStatus);
    }

    private setSessionRunningStatus(): void {
        this.setSessionStatus("", SessionStatus.Running);
    }

    private setSessionBusyStatus(): void {
        this.setSessionStatus("Executing...", SessionStatus.Busy);
    }

    private async setSessionFailedOpenBug(message: string): Promise<void> {
        this.setSessionStatus("Startup Error!", SessionStatus.Failed);
        await this.logger.writeAndShowErrorWithActions(message, [{
            prompt: "Open an Issue",
            action: async (): Promise<void> => {
                await vscode.commands.executeCommand("PowerShell.GenerateBugReport");
            }
        }]
        );
    }

    private async setSessionFailedGetPowerShell(message: string): Promise<void> {
        this.setSessionStatus("Startup Error!", SessionStatus.Failed);
        await this.logger.writeAndShowErrorWithActions(message, [{
            prompt: "Open PowerShell Install Documentation",
            action: async (): Promise<void> => {
                await vscode.env.openExternal(
                    vscode.Uri.parse("https://aka.ms/get-powershell-vscode"));
            }
        }]
        );
    }

    private async setSessionFailedGetDotNet(message: string): Promise<void> {
        this.setSessionStatus("Startup Error!", SessionStatus.Failed);
        await this.logger.writeAndShowErrorWithActions(message, [{
            prompt: "Open .NET Framework Documentation",
            action: async (): Promise<void> => {
                await vscode.env.openExternal(
                    vscode.Uri.parse("https://dotnet.microsoft.com/en-us/download/dotnet-framework"));
            }
        }]
        );
    }

    private async changePowerShellDefaultVersion(exePath: IPowerShellExeDetails): Promise<void> {
        this.suppressRestartPrompt = true;
        try {
            await changeSetting("powerShellDefaultVersion", exePath.displayName, true, this.logger);
        } finally {
            this.suppressRestartPrompt = false;
        }

        // We pass in the display name so that we force the extension to use that version
        // rather than pull from the settings. The issue we prevent here is when a
        // workspace setting is defined which gets priority over user settings which
        // is what the change above sets.
        await this.restartSession(exePath.displayName);
    }

    // Shows the temp debug terminal if it exists, otherwise the session terminal.
    public showDebugTerminal(isExecute?: boolean): void {
        if (this.debugSessionProcess) {
            this.debugSessionProcess.showTerminal(isExecute && !this.sessionSettings.integratedConsole.focusConsoleOnExecute);
        } else {
            this.languageServerProcess?.showTerminal(isExecute && !this.sessionSettings.integratedConsole.focusConsoleOnExecute);
        }
    }

    // Always shows the session terminal.
    private showSessionTerminal(isExecute?: boolean): void {
        this.languageServerProcess?.showTerminal(isExecute && !this.sessionSettings.integratedConsole.focusConsoleOnExecute);
    }

    private async showSessionMenu(): Promise<void> {
        const powershellExeFinder = new PowerShellExeFinder(
            this.platformDetails,
            // We don't pull from session settings because we want them fresh!
            getSettings().powerShellAdditionalExePaths,
            this.logger);
        const availablePowerShellExes = await powershellExeFinder.getAllAvailablePowerShellInstallations();

        const powerShellItems = availablePowerShellExes
            .filter((item) => item.displayName !== this.PowerShellExeDetails?.displayName)
            .map((item) => {
                return new SessionMenuItem(
                    `Switch to: ${item.displayName}`,
                    async () => { await this.changePowerShellDefaultVersion(item); });
            });

        const menuItems: SessionMenuItem[] = [
            new SessionMenuItem(
                `Current session: ${this.PowerShellExeDetails?.displayName ?? "Unknown"} (click to show logs)`,
                async () => { await vscode.commands.executeCommand("PowerShell.ShowLogs"); }),

            // Add all of the different PowerShell options
            ...powerShellItems,

            new SessionMenuItem(
                "Restart current session",
                async () => {
                    // We pass in the display name so we guarantee that the session
                    // will be the same PowerShell.
                    if (this.PowerShellExeDetails) {
                        await this.restartSession(this.PowerShellExeDetails.displayName);
                    } else {
                        await this.restartSession();
                    }
                }),

            new SessionMenuItem(
                "Open session logs folder",
                async () => { await vscode.commands.executeCommand("PowerShell.OpenLogFolder"); }),

            new SessionMenuItem(
                "Modify list of additional PowerShell locations",
                async () => { await vscode.commands.executeCommand("workbench.action.openSettings", "powerShellAdditionalExePaths"); }),
        ];

        const selectedItem = await vscode.window.showQuickPick<SessionMenuItem>(menuItems);
        await selectedItem?.callback();
    }
}

class SessionMenuItem implements vscode.QuickPickItem {
    public description: string | undefined;

    constructor(
        public readonly label: string,
        // eslint-disable-next-line @typescript-eslint/no-empty-function
        public readonly callback = async (): Promise<void> => { }) {
    }
}<|MERGE_RESOLUTION|>--- conflicted
+++ resolved
@@ -618,6 +618,7 @@
                 enableProfileLoading: this.sessionSettings.enableProfileLoading,
                 initialWorkingDirectory: await validateCwdSetting(this.logger),
                 shellIntegrationEnabled: vscode.workspace.getConfiguration("terminal.integrated.shellIntegration").get<boolean>("enabled"),
+                supportsBreakpointSync: true,
             },
             errorHandler: {
                 // Override the default error handler to prevent it from
@@ -756,33 +757,6 @@
         this.sendTelemetryEvent("powershellVersionCheck",
             { powershellVersion: versionDetails?.version ?? "unknown" });
 
-<<<<<<< HEAD
-            const clientOptions: LanguageClientOptions = {
-                documentSelector: this.documentSelector,
-                synchronize: {
-                    // backend uses "files" and "search" to ignore references.
-                    configurationSection: [ utils.PowerShellLanguageId, "files", "search" ],
-                    // fileEvents: vscode.workspace.createFileSystemWatcher('**/.eslintrc')
-                },
-                // NOTE: Some settings are only applicable on startup, so we send them during initialization.
-                initializationOptions: {
-                    enableProfileLoading: this.sessionSettings.enableProfileLoading,
-                    initialWorkingDirectory: this.sessionSettings.cwd,
-                    supportsBreakpointSync: true,
-                },
-                errorHandler: {
-                    // Override the default error handler to prevent it from
-                    // closing the LanguageClient incorrectly when the socket
-                    // hangs up (ECONNRESET errors).
-                    error: (error: any, message: Message, count: number): ErrorAction => {
-                        // TODO: Is there any error worth terminating on?
-                        return ErrorAction.Continue;
-                    },
-                    closed: () => {
-                        // We have our own restart experience
-                        return CloseAction.DoNotRestart;
-                    },
-=======
         return versionDetails;
     }
 
@@ -793,7 +767,6 @@
                 {
                     prompt: "Yes",
                     action: async (): Promise<void> => { await this.restartSession(); }
->>>>>>> 407f6496
                 },
                 {
                     prompt: "No",
