/*---------------------------------------------------------
 * Copyright (C) Microsoft Corporation. All rights reserved.
 *--------------------------------------------------------*/

'use strict';

import vscode = require('vscode');
import { Logger, LogLevel } from './logging';
import { IFeature } from './feature';
import { SessionManager } from './session';
import { PowerShellLanguageId } from './utils';
import { ConsoleFeature } from './features/Console';
import { OpenInISEFeature } from './features/OpenInISE';
import { ExpandAliasFeature } from './features/ExpandAlias';
import { ShowHelpFeature } from './features/ShowOnlineHelp';
import { FindModuleFeature } from './features/PowerShellFindModule';
import { ExtensionCommandsFeature } from './features/ExtensionCommands';
<<<<<<< HEAD
import { SelectPSSARulesFeature } from './features/SelectPSSARules';
=======
import { CodeActionsFeature } from './features/CodeActions';
>>>>>>> 80c26b15

// NOTE: We will need to find a better way to deal with the required
//       PS Editor Services version...
var requiredEditorServicesVersion = "0.7.2";

var logger: Logger = undefined;
var sessionManager: SessionManager = undefined;
var extensionFeatures: IFeature[] = [];

export function activate(context: vscode.ExtensionContext): void {

    vscode.languages.setLanguageConfiguration(
        PowerShellLanguageId,
        {
            wordPattern: /(-?\d*\.\d\w*)|([^\`\~\!\@\#\%\^\&\*\(\)\=\+\[\{\]\}\\\|\;\'\"\,\.\<\>\/\?\s]+)/g,

            indentationRules: {
                // ^(.*\*/)?\s*\}.*$
                decreaseIndentPattern: /^(.*\*\/)?\s*\}.*$/,
                // ^.*\{[^}"']*$
                increaseIndentPattern: /^.*\{[^}"']*$/
            },

            comments: {
                lineComment: '#',
                blockComment: ['<#', '#>']
            },

            brackets: [
                ['{', '}'],
                ['[', ']'],
                ['(', ')'],
            ],

            __electricCharacterSupport: {
                docComment: { scope: 'comment.documentation', open: '/**', lineStart: ' * ', close: ' */' }
            },

            __characterPairSupport: {
                autoClosingPairs: [
                    { open: '{', close: '}' },
                    { open: '[', close: ']' },
                    { open: '(', close: ')' },
                    { open: '"', close: '"', notIn: ['string'] },
                    { open: '\'', close: '\'', notIn: ['string', 'comment'] }
                ]
            }
        });

    // Create the logger
    logger = new Logger();

    // Create features
    extensionFeatures = [
        new ConsoleFeature(),
        new OpenInISEFeature(),
        new ExpandAliasFeature(),
        new ShowHelpFeature(),
        new FindModuleFeature(),
        new ExtensionCommandsFeature(),
<<<<<<< HEAD
        new SelectPSSARulesFeature()
=======
        new CodeActionsFeature()
>>>>>>> 80c26b15
    ];

    sessionManager =
        new SessionManager(
            requiredEditorServicesVersion,
            logger,
            extensionFeatures);

    sessionManager.start();
}

export function deactivate(): void {
    // Finish the logger
    logger.dispose();

    // Clean up all extension features
    extensionFeatures.forEach(feature => {
       feature.dispose();
    });

    // Dispose of the current session
    sessionManager.dispose();
}<|MERGE_RESOLUTION|>--- conflicted
+++ resolved
@@ -15,11 +15,8 @@
 import { ShowHelpFeature } from './features/ShowOnlineHelp';
 import { FindModuleFeature } from './features/PowerShellFindModule';
 import { ExtensionCommandsFeature } from './features/ExtensionCommands';
-<<<<<<< HEAD
 import { SelectPSSARulesFeature } from './features/SelectPSSARules';
-=======
 import { CodeActionsFeature } from './features/CodeActions';
->>>>>>> 80c26b15
 
 // NOTE: We will need to find a better way to deal with the required
 //       PS Editor Services version...
@@ -80,11 +77,8 @@
         new ShowHelpFeature(),
         new FindModuleFeature(),
         new ExtensionCommandsFeature(),
-<<<<<<< HEAD
-        new SelectPSSARulesFeature()
-=======
+        new SelectPSSARulesFeature(),
         new CodeActionsFeature()
->>>>>>> 80c26b15
     ];
 
     sessionManager =
