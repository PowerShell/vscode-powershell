--- conflicted
+++ resolved
@@ -33,12 +33,8 @@
 import { SessionManager } from "./session";
 import Settings = require("./settings");
 import { PowerShellLanguageId } from "./utils";
-<<<<<<< HEAD
 import { LanguageClientConsumer } from "./languageClientConsumer";
-=======
-import utils = require("./utils");
 import { PowerShellNotebooksFeature } from "./features/PowerShellNotebooks";
->>>>>>> 4f52afae
 
 // The most reliable way to get the name and version of the current extension.
 // tslint:disable-next-line: no-var-requires
@@ -169,9 +165,6 @@
         new ExternalApiFeature(sessionManager, logger)
     ];
 
-<<<<<<< HEAD
-    sessionManager.setLanguageClientConsumers(languageClientConsumers);
-=======
     // Notebook UI is only supported in VS Code Insiders.
     if(vscode.env.uriScheme === "vscode-insiders") {
         const powerShellNotebooksFeature = new PowerShellNotebooksFeature(logger);
@@ -186,8 +179,7 @@
         }
     }
 
-    sessionManager.setExtensionFeatures(extensionFeatures);
->>>>>>> 4f52afae
+    sessionManager.setExtensionFeatures(languageClientConsumers);
 
     if (extensionSettings.startAutomatically) {
         sessionManager.start();
