--- conflicted
+++ resolved
@@ -24,11 +24,8 @@
         { path: "powershell.integratedConsole", name: "focusConsoleOnExecute", value: false },
         { path: "files", name: "defaultLanguage", value: "powershell" },
         { path: "workbench", name: "colorTheme", value: "PowerShell ISE" },
-<<<<<<< HEAD
-        { path: "editor", name: "wordSeparators", value: "`~!@#%^&*()-=+[{]}\\|;:'\",.<>/?" }
-=======
+        { path: "editor", name: "wordSeparators", value: "`~!@#%^&*()-=+[{]}\\|;:'\",.<>/?" },
         { path: "powershell.buttons", name: "showPanelMovementButtons", value: true }
->>>>>>> d654b657
     ];
     private iseCommandRegistration: vscode.Disposable;
     private defaultCommandRegistration: vscode.Disposable;
